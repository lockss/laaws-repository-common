--- conflicted
+++ resolved
@@ -40,11 +40,8 @@
 import org.lockss.laaws.rs.util.ArtifactDataUtil;
 import org.lockss.laaws.rs.util.NamedInputStreamResource;
 import org.lockss.log.L4JLogger;
-<<<<<<< HEAD
 import org.lockss.util.ListUtil;
-=======
 import org.lockss.util.auth.*;
->>>>>>> ab9d6db0
 import org.lockss.util.jms.JmsConsumer;
 import org.lockss.util.jms.JmsFactory;
 import org.lockss.util.jms.JmsProducer;
@@ -61,12 +58,6 @@
 import org.lockss.util.time.TimerUtil;
 import org.springframework.core.io.Resource;
 import org.springframework.http.*;
-<<<<<<< HEAD
-import org.springframework.http.client.ClientHttpRequestFactory;
-import org.springframework.http.client.SimpleClientHttpRequestFactory;
-=======
-import org.springframework.http.client.HttpComponentsClientHttpRequestFactory;
->>>>>>> ab9d6db0
 import org.springframework.http.converter.HttpMessageConverter;
 import org.springframework.util.LinkedMultiValueMap;
 import org.springframework.util.MultiValueMap;
@@ -119,12 +110,7 @@
    * @param password      A String with the password of the user used to access
    *                      the remote LOCKSS Repository service.
    */
-<<<<<<< HEAD
   public RestLockssRepository(URL repositoryUrl, String userName, String password) {
-=======
-  public RestLockssRepository(URL repositoryUrl, String userName,
-                              String password) {
->>>>>>> ab9d6db0
     this(repositoryUrl, RestUtil.getRestTemplate(), userName, password);
   }
 
@@ -161,25 +147,6 @@
     // Add the multipart/form-data converter to the RestTemplate
     List<HttpMessageConverter<?>> messageConverters = restTemplate.getMessageConverters();
     messageConverters.add(new MultipartMessageHttpMessageConverter());
-<<<<<<< HEAD
-=======
-
-    // Set the buffer to false for streaming - still needed?
-//     SimpleClientHttpRequestFactory factory = (SimpleClientHttpRequestFactory) this.restTemplate.getRequestFactory();
-//     factory.setBufferRequestBody(false);
-//     factory.setOutputStreaming(true);
-
-    // Use an unbuffered streaming request factory
-//     SimpleClientHttpRequestFactory factory = new SimpleClientHttpRequestFactory();
-//     factory.setBufferRequestBody(false);
-//     factory.setOutputStreaming(true); // default
-//     restTemplate.setRequestFactory(factory);
-
-    HttpComponentsClientHttpRequestFactory factory = new HttpComponentsClientHttpRequestFactory();
-    factory.setBufferRequestBody(false);
-    restTemplate.setRequestFactory(factory);
-
->>>>>>> ab9d6db0
   }
 
 
@@ -379,11 +346,7 @@
           restTemplate,
           artifactEndpoint,
           HttpMethod.GET,
-<<<<<<< HEAD
           new HttpEntity<>(null, requestHeaders),
-=======
-          new HttpEntity<>(null, getInitializedHttpHeaders()),
->>>>>>> ab9d6db0
           MultipartMessage.class,
           "RestLockssRepository#getArtifactData"
       );
