--- conflicted
+++ resolved
@@ -1,9 +1,5 @@
 /*
-<<<<<<< HEAD
- * Copyright (c) 2019, Board of Trustees of Leland Stanford Jr. University,
-=======
  * Copyright (c) 2017-2020, Board of Trustees of Leland Stanford Jr. University,
->>>>>>> 904a9e3b
  * All rights reserved.
  *
  * Redistribution and use in source and binary forms, with or without modification,
@@ -216,15 +212,6 @@
   public boolean isReady() {
     return dataStoreState == DataStoreState.INITIALIZED;
   }
-<<<<<<< HEAD
-=======
-
-  @Override
-  protected String getAbsolutePath(String path) {
-    // File only used here to merge paths
-    File pathDir = new File(getBasePath(), path);
-    return pathDir.toString();
-  }
 
   /**
    * Returns information about the storage size and free space
@@ -234,6 +221,4 @@
   public StorageInfo getStorageInfo() {
     return new StorageInfo("memory");
   }
-
->>>>>>> 904a9e3b
 }