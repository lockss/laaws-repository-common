--- conflicted
+++ resolved
@@ -506,15 +506,10 @@
         q.filterByCollection(collection);
         q.filterByAuid(auid);
 
-<<<<<<< HEAD
-        Map<String, Optional<Artifact>> result = index.values().stream().filter(q.build()).collect(
-                Collectors.groupingBy(Artifact::getUri, Collectors.maxBy(Comparator.comparingInt(Artifact::getVersion)))
-=======
         Map<String, Optional<Artifact>> result = index.values().stream()
 	  .filter(q.build())
 	  .collect(Collectors.groupingBy(Artifact::getUri,
 					 Collectors.maxBy(Comparator.comparingInt(Artifact::getVersion)))
->>>>>>> 062111f0
         );
 
         return result.values().stream()
