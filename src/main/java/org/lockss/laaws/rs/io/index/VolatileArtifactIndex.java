--- conflicted
+++ resolved
@@ -1,9 +1,5 @@
 /*
-<<<<<<< HEAD
- * Copyright (c) 2019, Board of Trustees of Leland Stanford Jr. University,
-=======
  * Copyright (c) 2017-2020, Board of Trustees of Leland Stanford Jr. University,
->>>>>>> 904a9e3b
  * All rights reserved.
  *
  * Redistribution and use in source and binary forms, with or without modification,
