/*

Copyright (c) 2000-2019, Board of Trustees of Leland Stanford Jr. University,
All rights reserved.

Redistribution and use in source and binary forms, with or without modification,
are permitted provided that the following conditions are met:

1. Redistributions of source code must retain the above copyright notice, this
list of conditions and the following disclaimer.

2. Redistributions in binary form must reproduce the above copyright notice,
this list of conditions and the following disclaimer in the documentation and/or
other materials provided with the distribution.

3. Neither the name of the copyright holder nor the names of its contributors
may be used to endorse or promote products derived from this software without
specific prior written permission.

THIS SOFTWARE IS PROVIDED BY THE COPYRIGHT HOLDERS AND CONTRIBUTORS "AS IS" AND
ANY EXPRESS OR IMPLIED WARRANTIES, INCLUDING, BUT NOT LIMITED TO, THE IMPLIED
WARRANTIES OF MERCHANTABILITY AND FITNESS FOR A PARTICULAR PURPOSE ARE
DISCLAIMED. IN NO EVENT SHALL THE COPYRIGHT HOLDER OR CONTRIBUTORS BE LIABLE FOR
ANY DIRECT, INDIRECT, INCIDENTAL, SPECIAL, EXEMPLARY, OR CONSEQUENTIAL DAMAGES
(INCLUDING, BUT NOT LIMITED TO, PROCUREMENT OF SUBSTITUTE GOODS OR SERVICES;
LOSS OF USE, DATA, OR PROFITS; OR BUSINESS INTERRUPTION) HOWEVER CAUSED AND ON
ANY THEORY OF LIABILITY, WHETHER IN CONTRACT, STRICT LIABILITY, OR TORT
(INCLUDING NEGLIGENCE OR OTHERWISE) ARISING IN ANY WAY OUT OF THE USE OF THIS
SOFTWARE, EVEN IF ADVISED OF THE POSSIBILITY OF SUCH DAMAGE.

*/

package org.lockss.laaws.rs.core;

import java.io.*;
import java.nio.charset.Charset;
import java.util.*;
import java.util.function.Function;
import java.util.function.Predicate;
import java.util.stream.*;
import org.apache.commons.collections4.*;
import org.apache.commons.io.IOUtils;
import org.apache.commons.lang3.tuple.*;
import org.apache.http.*;
import org.apache.http.message.BasicStatusLine;
import org.junit.jupiter.api.*;
import org.junit.jupiter.params.provider.EnumSource;
import org.lockss.laaws.rs.model.*;
import org.lockss.log.L4JLogger;
import org.lockss.util.PreOrderComparator;
import org.lockss.util.test.*;
import org.lockss.util.time.TimeBase;
import org.springframework.http.HttpHeaders;



// TODO:
//
// - test default methods in LockssRepository interface
// - multi-threaded (for local? & rest)
// - more realistic workflows (retrievals more interleaved with stores)
// - different headers
// - test persistence (shut down repo, recreate)

/** Test harness for LockssRepository implementations */
public abstract class AbstractLockssRepositoryTest extends LockssTestCase5 {

  /** Concrete subclasses must implement to create an instance of the
   * appropriate repository type */
  public abstract LockssRepository makeLockssRepository() throws Exception;

  private final static L4JLogger log = L4JLogger.getLogger();

  static boolean AVOID_STREAM_CLOSED_BUG = false;

  protected static int MAX_RANDOM_FILE = 50000;
  protected static int MAX_INCR_FILE = 20000;
  static {
    if (AVOID_STREAM_CLOSED_BUG) {
      // avoid Stream Closed bug by staying under 4096
      MAX_RANDOM_FILE = 4000;
      MAX_INCR_FILE = 4000;
    }
  }

  // TEST DATA

  // Commonly used artifact identifiers and contents
  protected static String COLL1 = "coll1";
  protected static String COLL2 = "coll2";
  protected static String AUID1 = "auid1";
  protected static String AUID2 = "auid2";
  protected static String ARTID1 = "art_id_1";

  protected static String URL1 = "http://host1.com/path";
  protected static String URL2 = "http://host2.com/file1";
  protected static String URL3 = "http://host2.com/file2";
  protected static String PREFIX1 = "http://host2.com/";

  protected static String CONTENT1 = "content string 1";

  protected static HttpHeaders HEADERS1 = new HttpHeaders();
  static {
    HEADERS1.set("key1", "val1");
    HEADERS1.set("key2", "val2");
  }

  protected static StatusLine STATUS_LINE_OK =
    new BasicStatusLine(new ProtocolVersion("HTTP", 1,1), 200, "OK");
  protected static StatusLine STATUS_LINE_MOVED =
    new BasicStatusLine(new ProtocolVersion("HTTP", 1,1), 301, "Moved");

  // Identifiers expected not to exist in the repository
  protected static String NO_COLL= "no_coll";
  protected static String NO_AUID = "no_auid";
  protected static String NO_URL = "no_url";
  protected static String NO_ARTID = "not an artifact ID";

  // Sets of coll, au, url for combinatoric tests.  Last one in each
  // differs only in case from previous, to check case-sensitivity
  protected static String[] COLLS = {COLL1, COLL2, "Coll2"};
  protected static String[] AUIDS = {AUID1, AUID2, "Auid2"};
  protected static String[] URLS = {URL1, URL2, URL2.toUpperCase()};

  // Comparators across AUs.
  protected static final Comparator<ArtSpec> BY_DATE_BY_AUID_BY_DECREASING_VERSION =
      Comparator.comparing(ArtSpec::getCollectionDate)
                .thenComparing(ArtSpec::getAuid)
                .thenComparing(Comparator.comparingInt(ArtSpec::getVersion).reversed());

  protected static final Comparator<ArtSpec> BY_URI_BY_DATE_BY_AUID_BY_DECREASING_VERSION =
      Comparator.comparing(ArtSpec::getUrl, PreOrderComparator.INSTANCE)
                .thenComparing(ArtSpec::getCollectionDate)
                .thenComparing(ArtSpec::getAuid)
                .thenComparing(Comparator.comparingInt(ArtSpec::getVersion).reversed());

  // Definition of variants to run
  protected enum StdVariants {
    empty, commit1, uncommit1, url3, url3unc, disjoint,
    grid3x3x3, grid3x3x3x3,
  }

  /** Return a list of ArtifactSpecs for the initial conditions for the named
   * variant */
  public List<ArtifactSpec> getVariantSpecs(String variant) throws IOException {
    List<ArtifactSpec> res = new ArrayList<ArtifactSpec>();
    switch (variant) {
    case "no_variant":
      // Not a variant test
      break;
    case "empty":
      // Empty repository
      break;
    case "commit1":
      // One committed artifact
      res.add(ArtifactSpec.forCollAuUrl(COLL1, AUID1, URL1).toCommit(true));
      break;
    case "uncommit1":
      // One uncommitted artifact
      res.add(ArtifactSpec.forCollAuUrl(COLL1, AUID1, URL1));
      break;
    case "url3":
      // Three committed versions
      res.add(ArtifactSpec.forCollAuUrl(COLL1, AUID1, URL1).toCommit(true));
      res.add(ArtifactSpec.forCollAuUrl(COLL1, AUID1, URL1).toCommit(true));
      res.add(ArtifactSpec.forCollAuUrl(COLL1, AUID1, URL1).toCommit(true));
      break;
    case "url3unc":
      // Mix of committed and uncommitted, two URLs
      res.add(ArtifactSpec.forCollAuUrl(COLL1, AUID1, URL1).toCommit(true));
      res.add(ArtifactSpec.forCollAuUrl(COLL1, AUID1, URL1));
      res.add(ArtifactSpec.forCollAuUrl(COLL1, AUID1, URL1).toCommit(true));

      res.add(ArtifactSpec.forCollAuUrl(COLL1, AUID1, URL2).toCommit(true));
      res.add(ArtifactSpec.forCollAuUrl(COLL1, AUID1, URL2).toCommit(true));
      res.add(ArtifactSpec.forCollAuUrl(COLL1, AUID1, URL2));
      break;
    case "disjoint":
      // Different URLs in different collections and AUs
      res.add(ArtifactSpec.forCollAuUrl(COLL1, AUID1, URL1).toCommit(true));
      res.add(ArtifactSpec.forCollAuUrl(COLL1, AUID1, URL1));
      res.add(ArtifactSpec.forCollAuUrl(COLL1, AUID1, URL1).toCommit(true));

      res.add(ArtifactSpec.forCollAuUrl(COLL2, AUID2, URL2).toCommit(true));
      res.add(ArtifactSpec.forCollAuUrl(COLL2, AUID2, URL2).toCommit(true));
      res.add(ArtifactSpec.forCollAuUrl(COLL2, AUID2, URL2));
      break;
    case "overlap":
      // Same URLs in different collections and AUs
      res.add(ArtifactSpec.forCollAuUrl(COLL1, AUID1, URL1).toCommit(true));
      res.add(ArtifactSpec.forCollAuUrl(COLL1, AUID1, URL1));
      res.add(ArtifactSpec.forCollAuUrl(COLL1, AUID1, URL1).toCommit(true));
      res.add(ArtifactSpec.forCollAuUrl(COLL1, AUID1, URL2).toCommit(true));
      res.add(ArtifactSpec.forCollAuUrl(COLL1, AUID1, URL2));
      res.add(ArtifactSpec.forCollAuUrl(COLL1, AUID1, URL2).toCommit(true));

      res.add(ArtifactSpec.forCollAuUrl(COLL2, AUID2, URL1).toCommit(true));
      res.add(ArtifactSpec.forCollAuUrl(COLL2, AUID2, URL1).toCommit(true));
      res.add(ArtifactSpec.forCollAuUrl(COLL2, AUID2, URL1));
      res.add(ArtifactSpec.forCollAuUrl(COLL2, AUID2, URL2).toCommit(true));
      res.add(ArtifactSpec.forCollAuUrl(COLL2, AUID2, URL2).toCommit(true));
      res.add(ArtifactSpec.forCollAuUrl(COLL2, AUID2, URL2));
      break;
    case "grid3x3x3":
      // Combinatorics of collection, AU, URL
      {
	boolean toCommit = false;
	for (String coll : COLLS) {
	  for (String auid : AUIDS) {
	    for (String url : URLS) {
	      res.add(ArtifactSpec.forCollAuUrl(coll, auid, url).toCommit(toCommit));
	      toCommit = !toCommit;
	    }
	  }
	}
      }
      break;
    case "grid3x3x3x3":
      // Combinatorics of collection, AU, URL w/ multiple versions
      {
	boolean toCommit = false;
	for (int ix = 1; ix <= 3; ix++) {
	  for (String coll : COLLS) {
	    for (String auid : AUIDS) {
	      for (String url : URLS) {
		res.add(ArtifactSpec.forCollAuUrl(coll, auid, url).toCommit(toCommit));
		toCommit = !toCommit;
	      }
	    }
	  }
	}
      }
      break;
    default:
      fail("getVariantSpecs called with unknown variant name: " + variant);
    }
    return res;
  }

  // LOCALS

  // Currently running variant name
  private String variant = "no_variant";

  protected LockssRepository repository;
  private VariantState variantState = new VariantState();

  // SETUP

  @BeforeEach
  public void beforeEach() throws Exception {
    log.debug("Running beforeEach()");
    TimeBase.setSimulated();
    setUpRepo();
    beforeVariant();
  }

  void setUpRepo() throws Exception {
    log.debug("Running setUpRepo()");
    this.repository = makeLockssRepository();
    this.repository.initRepository();
  }

  @AfterEach
  public void tearDownArtifactDataStore() throws Exception {
    log.debug("Running tearDownArtifactDataStore()");
    this.repository.shutdownRepository();
    this.repository = null;
  }

  // Set up the current variant: create appropriate ArtifactSpecs and add them
  // to the repository
  void beforeVariant() throws IOException {
    List<ArtifactSpec> scenario = getVariantSpecs(variant);
    instantiateScenario(scenario);
  }

  // Add Artifacts to the repository as specified by the ArtifactSpecs
  void instantiateScenario(List<ArtifactSpec> scenario) throws IOException {
    for (ArtifactSpec spec : scenario) {
      Artifact art = addUncommitted(spec);
      if (spec.isToCommit()) {
	commit(spec, art);
      }
    }
  }

  // Invoked automatically before each test by the @VariantTest mechanism
  @Override
  protected void setUpVariant(String variantName) {
    log.info("setUpVariant: " + variantName);
    variant = variantName;
  }

  // TESTS

  // write artifacts of increasing size, catch size-related bugs early
  @Test
  public void testArtifactSizes() throws IOException {
    for (int size = 0; size < MAX_INCR_FILE; size += 100) {
      testArtifactSize(size);
    }
  }

  public void testArtifactSize(int size) throws IOException {
    ArtifactSpec spec = ArtifactSpec.forCollAuUrl(COLL1, AUID1, URL1 + size)
      .toCommit(true).setContentLength(size);
    Artifact newArt = addUncommitted(spec);
    Artifact commArt = commit(spec, newArt);
    spec.assertArtifact(repository, commArt);
  }

  @VariantTest
  @EnumSource(StdVariants.class)
  public void testAddArtifact() throws IOException {
    // Illegal arguments
    assertThrowsMatch(IllegalArgumentException.class,
		      "ArtifactData",
		      () -> {repository.addArtifact(null);});

    // Illegal ArtifactData (at least one null field)
    for (ArtifactData illAd : nullPointerArtData) {
      assertThrows(NullPointerException.class,
		   () -> {repository.addArtifact(illAd);});
    }

    // legal use of addArtifact is tested in the normal course of setting
    // up variants, and by testArtifactSizes(), but for the sake of
    // completeness ...

    ArtifactSpec spec = new ArtifactSpec().setUrl("https://mr/ed/").setContent(CONTENT1);
    Artifact newArt = addUncommitted(spec);
    Artifact commArt = commit(spec, newArt);
    spec.assertArtifact(repository, commArt);
  }

  @VariantTest
  @EnumSource(StdVariants.class)
  public void testGetArtifact() throws IOException {
    // Illegal args
    assertThrowsMatch(IllegalArgumentException.class,
		      "collection",
		      () -> {repository.getArtifact(null, null, null);});
    assertThrowsMatch(IllegalArgumentException.class,
		      "collection",
		      () -> {repository.getArtifact(null, AUID1, URL1);});
    assertThrowsMatch(IllegalArgumentException.class,
		      "au",
		      () -> {repository.getArtifact(COLL1, null, URL1);});
    assertThrowsMatch(IllegalArgumentException.class,
		      "url",
		      () -> {repository.getArtifact(COLL1, AUID1, null);});

    // Artifact not found
    for (ArtifactSpec spec : notFoundArtifactSpecs()) {
      log.info("s.b. notfound: " + spec);
      assertNull(getArtifact(repository, spec),
		 "Null or non-existent name shouldn't be found: " + spec);
    }

    // Ensure that a no-version retrieval gets the expected highest version
    for (ArtifactSpec highSpec : variantState.getHighestCommittedVerSpecs()) {
      log.info("highSpec: " + highSpec);
      highSpec.assertArtifact(repository, repository.getArtifact(
	  highSpec.getCollection(),
	  highSpec.getAuid(),
	  highSpec.getUrl()));
    }

  }

  @VariantTest
  @EnumSource(StdVariants.class)
  public void testGetArtifactData() throws IOException {
    // Illegal args
    assertThrowsMatch(IllegalArgumentException.class,
		      "Null",
		      () -> {repository.getArtifactData(null, null);});
    assertThrowsMatch(IllegalArgumentException.class,
		      "Null",
		      () -> {repository.getArtifactData(null, ARTID1);});
    assertThrowsMatch(IllegalArgumentException.class,
		      "Null",
		      () -> {repository.getArtifactData(COLL1, null);});

    // Artifact not found
    // XXX should this throw?
    assertNull(repository.getArtifactData(COLL1, NO_ARTID));

    ArtifactSpec cspec = variantState.anyCommittedSpec();
    if (cspec != null) {
      ArtifactData ad = repository.getArtifactData(cspec.getCollection(),
						   cspec.getArtifactId());
      cspec.assertArtifactData(ad);
      // should be in TestArtifactData
      assertThrowsMatch(IllegalStateException.class,
			"Can't call getInputStream\\(\\) more than once",
			() -> ad.getInputStream());
    }
    ArtifactSpec uspec = variantState.anyUncommittedSpec();
    if (uspec != null) {
      ArtifactData ad = repository.getArtifactData(uspec.getCollection(),
						   uspec.getArtifactId());
      uspec.assertArtifactData(ad);
    }
  }

  @VariantTest
  @EnumSource(StdVariants.class)
  public void testGetArtifactVersion() throws IOException {
    // Illegal args
    assertThrowsMatch(IllegalArgumentException.class,
		      "collection",
		      () -> {repository.getArtifactVersion(null, null, null, null);});
    assertThrowsMatch(IllegalArgumentException.class,
		      "collection",
		      () -> {repository.getArtifactVersion(null, AUID1, URL1, 1);});
    assertThrowsMatch(IllegalArgumentException.class,
		      "au",
		      () -> {repository.getArtifactVersion(COLL1, null, URL1, 1);});
    assertThrowsMatch(IllegalArgumentException.class,
		      "url",
		      () -> {repository.getArtifactVersion(COLL1, AUID1, null, 1);});
    assertThrowsMatch(IllegalArgumentException.class,
		      "version",
		      () -> {repository.getArtifactVersion(COLL1, AUID1, URL1, null);});
    // XXXAPI illegal version numbers
//     assertThrowsMatch(IllegalArgumentException.class,
// 		      "version",
// 		      () -> {repository.getArtifactVersion(COLL1, AUID1, URL1, -1);});
//     assertThrowsMatch(IllegalArgumentException.class,
// 		      "version",
// 		      () -> {repository.getArtifactVersion(COLL1, AUID1, URL1, 0);});

    // Artifact not found

    // notFoundArtifactSpecs() includes some that would be found with a
    // different version so can't use that here.

    for (ArtifactSpec spec : neverFoundArtifactSpecs) {
      log.info("s.b. notfound: " + spec);
      assertNull(getArtifactVersion(repository, spec, 1),
		 "Null or non-existent name shouldn't be found: " + spec);
      assertNull(getArtifactVersion(repository, spec, 2),
		 "Null or non-existent name shouldn't be found: " + spec);
    }

    // Get all added artifacts, check correctness
    for (ArtifactSpec spec : variantState.getArtifactSpecs()) {
      if (spec.isCommitted()) {
	log.info("s.b. data: " + spec);
	spec.assertArtifact(repository, getArtifact(repository, spec));
      } else {
	log.info("s.b. uncommitted: " + spec);
	assertNull(getArtifact(repository, spec),
		   "Uncommitted shouldn't be found: " + spec);
      }
      // XXXAPI illegal version numbers
      assertNull(getArtifactVersion(repository, spec, 0));
      assertNull(getArtifactVersion(repository, spec, -1));
    }

    // Ensure that a non-existent version isn't found
    for (ArtifactSpec highSpec : variantState.getHighestVerSpecs()) {
      log.info("highSpec: " + highSpec);
      assertNull(repository.getArtifactVersion(highSpec.getCollection(),
					       highSpec.getAuid(),
					       highSpec.getUrl(),
					       highSpec.getVersion() + 1));
    }
  }

  @VariantTest
  @EnumSource(StdVariants.class)
  public void testArtifactExists() throws IOException {
    // Illegal args
    assertThrowsMatch(IllegalArgumentException.class,
		      "collection",
		      () -> {repository.artifactExists(null, ARTID1);});
    assertThrowsMatch(IllegalArgumentException.class,
		      "artifact id",
		      () -> {repository.artifactExists(COLL1, null);});


    // s.b. true for all added artifacts, including uncommitted
    for (ArtifactSpec spec : variantState.getArtifactSpecs()) {
      assertTrue(repository.artifactExists(spec.getCollection(),
					   spec.getArtifactId()));
      // false if only collection or artifactId is correct
      // XXXAPI collection is ignored
//       assertFalse(repository.artifactExists(NO_COLL,
// 					    spec.getArtifactId()));
      assertFalse(repository.artifactExists(spec.getCollection(),
					    NO_ARTID));
    }

    assertFalse(repository.artifactExists("NO_COLL", "NO_ARTID"));
  }

  @VariantTest
  @EnumSource(StdVariants.class)
  public void testAuSize() throws IOException {
    // Illegal args
    assertThrowsMatch(IllegalArgumentException.class,
		      "collection",
		      () -> {repository.auSize(null, null);});
    assertThrowsMatch(IllegalArgumentException.class,
		      "collection",
		      () -> {repository.auSize(null, AUID1);});
    assertThrowsMatch(IllegalArgumentException.class,
		      "au",
		      () -> {repository.auSize(COLL1, null);});

    // non-existent AU
    assertEquals(0, (long)repository.auSize(COLL1, NO_AUID));

    // Calculate the expected size of each AU in each collection, compare
    // with auSize()
    for (String coll : variantState.addedCollections()) {
      for (String auid : variantState.addedAuids()) {
	long expSize = variantState.getHighestCommittedVerSpecs().stream()
	  .filter(s -> s.getAuid().equals(auid))
	  .filter(s -> s.getCollection().equals(coll))
	  .mapToLong(ArtifactSpec::getContentLength)
	  .sum();
	assertEquals(expSize, (long)repository.auSize(coll, auid));
      }
    }

  }

  @VariantTest
  @EnumSource(StdVariants.class)
  public void testCommitArtifact() throws IOException {
    // Illegal args
    assertThrows(IllegalArgumentException.class,
		 () -> {repository.commitArtifact(null, null);});
    assertThrows(IllegalArgumentException.class,
		 () -> {repository.commitArtifact(null, ARTID1);});
    assertThrows(IllegalArgumentException.class,
		 () -> {repository.commitArtifact(COLL1, null);});

    // Commit already committed artifact
    ArtifactSpec commSpec = variantState.anyCommittedSpec();
    if (commSpec != null) {
      // Get the existing artifact
      Artifact commArt = getArtifact(repository, commSpec);
      // XXXAPI should this throw?
//       assertThrows(NullPointerException.class,
// 		   () -> {repository.commitArtifact(commSpec.getCollection(),
// 						    commSpec.getArtifactId());});
      Artifact dupArt = repository.commitArtifact(commSpec.getCollection(),
						  commSpec.getArtifactId());
      assertEquals(commArt, dupArt);
      commSpec.assertArtifact(repository, dupArt);
    }
  }

  @VariantTest
  @EnumSource(StdVariants.class)
  public void testDeleteArtifact() throws IOException {
    // Illegal args
    assertThrowsMatch(IllegalArgumentException.class,
		      "Null collection id or artifact id",
		      () -> {repository.deleteArtifact(null, null);});
    assertThrowsMatch(IllegalArgumentException.class,
		      "artifact",
		      () -> {repository.deleteArtifact(COLL1, null);});
    assertThrowsMatch(IllegalArgumentException.class,
		      "collection",
		      () -> {repository.deleteArtifact(null, AUID1);});

    // Delete non-existent artifact
    // XXXAPI
    assertThrowsMatch(IllegalArgumentException.class,
		      "Non-existent artifact id: " + NO_ARTID,
		      () -> {repository.deleteArtifact(NO_COLL, NO_ARTID);});

    {
      // Delete a committed artifact that isn't the highest version. it
      // should disappear but size shouldn't change
      ArtifactSpec spec = variantState.committedSpecStream()
	.filter(s -> s != variantState.getHighestCommittedVerSpec(s.artButVerKey()))
	.findAny().orElse(null);
      if (spec != null) {
	long totsize = repository.auSize(spec.getCollection(), spec.getAuid());
	assertTrue(repository.artifactExists(spec.getCollection(),
					     spec.getArtifactId()));
	assertNotNull(getArtifact(repository, spec));
	log.info("Deleting not highest: " + spec);
	repository.deleteArtifact(spec.getCollection(), spec.getArtifactId());
	assertFalse(repository.artifactExists(spec.getCollection(),
					      spec.getArtifactId()));
	assertNull(getArtifact(repository, spec));
	variantState.delFromAll(spec);
	assertEquals(totsize,
		     (long)repository.auSize(spec.getCollection(),
					     spec.getAuid()),
		     "AU size changed after deleting non-highest version");
      }
    }
    {
      // Delete a highest-version committed artifact, it should disappear and
      // size should change
      ArtifactSpec spec = variantState.getHighestCommittedVerSpecs().stream()
	.findAny().orElse(null);
      if (spec != null) {
	long totsize = repository.auSize(spec.getCollection(), spec.getAuid());
	long artsize = spec.getContentLength();
	assertTrue(repository.artifactExists(spec.getCollection(),
					     spec.getArtifactId()));
	assertNotNull(getArtifact(repository, spec));
	log.info("Deleting highest: " + spec);
	repository.deleteArtifact(spec.getCollection(), spec.getArtifactId());
	assertFalse(repository.artifactExists(spec.getCollection(),
					      spec.getArtifactId()));
	assertNull(getArtifact(repository, spec));
	variantState.delFromAll(spec);
	ArtifactSpec newHigh = variantState.getHighestCommittedVerSpec(spec.artButVerKey());
	long exp = totsize - artsize;
	if (newHigh != null) {
	  exp += newHigh.getContentLength();
	}
	assertEquals(exp,
		     (long)repository.auSize(spec.getCollection(),
					     spec.getAuid()),
		     variant + ": AU size wrong after deleting highest version");
	log.info(variant +
		 ": AU size right after deleting highest version was: "
		 + totsize + " now " + exp);
      }
    }
    // Delete an uncommitted artifact, it should disappear and size should
    // not change
    {
      ArtifactSpec uspec = variantState.anyUncommittedSpec();
      if (uspec != null) {
	long totsize =
	  repository.auSize(uspec.getCollection(), uspec.getAuid());
	assertTrue(repository.artifactExists(uspec.getCollection(),
					     uspec.getArtifactId()));
	assertNull(getArtifact(repository, uspec));
	log.info("Deleting uncommitted: " + uspec);
	repository.deleteArtifact(uspec.getCollection(), uspec.getArtifactId());
	assertFalse(repository.artifactExists(uspec.getCollection(),
					      uspec.getArtifactId()));
	assertNull(getArtifact(repository, uspec));
	variantState.delFromAll(uspec);
	assertEquals(totsize,
		     (long)repository.auSize(uspec.getCollection(),
					     uspec.getAuid()),
		     "AU size changed after deleting uncommitted");
      }
    }
    // TK Delete committed & uncommitted arts & check results each time
    // delete twice
    // check getAuIds() & getCollectionIds() as they run out

  }

  @VariantTest
  @EnumSource(StdVariants.class)
  public void testGetArtifacts() throws IOException {
    // Illegal args
    assertThrowsMatch(IllegalArgumentException.class,
		      "Null collection id or au id",
		      () -> {repository.getArtifacts(null, null);});
    assertThrowsMatch(IllegalArgumentException.class,
		      "au",
		      () -> {repository.getArtifacts(COLL1, null);});
    assertThrowsMatch(IllegalArgumentException.class,
		      "collection",
		      () -> {repository.getArtifacts(null, AUID1);});

    // Non-existent collection & auid
    assertEmpty(repository.getArtifacts(NO_COLL, NO_AUID));

    String anyColl = null;
    String anyAuid = null;

    // Compare with all URLs in each AU
    for (String coll : variantState.addedCollections()) {
      anyColl = coll;
      for (String auid : variantState.addedAuids()) {
	anyAuid = auid;
	ArtifactSpec.assertArtList(repository, (variantState.orderedAllAu(coll, auid)
		       .filter(distinctByKey(ArtifactSpec::artButVerKey))),
		      repository.getArtifacts(coll, auid));

      }
    }

    // Combination of coll and au id that both exist, but have no artifacts
    // in common
    Pair<String,String> collau = collAuMismatch();
    if (collau != null) {
      assertEmpty(repository.getArtifacts(collau.getLeft(),
					  collau.getRight()));
    }
    // non-existent coll, au
    if (anyColl != null && anyAuid != null) {
      assertEmpty(repository.getArtifacts(anyColl,
					  anyAuid + "_notAuSuffix"));
      assertEmpty(repository.getArtifacts(anyColl + "_notCollSuffix",
					  anyAuid));
    }
  }

  @VariantTest
  @EnumSource(StdVariants.class)
  public void testGetArtifactsWithPrefix() throws IOException {
    // Illegal args
    assertThrowsMatch(IllegalArgumentException.class,
		      "Null collection id, au id or prefix",
		      () -> {repository.getArtifactsWithPrefix(null, null, null);});
    assertThrowsMatch(IllegalArgumentException.class,
		      "prefix",
		      () -> {repository.getArtifactsWithPrefix(COLL1, AUID1, null);});
    assertThrowsMatch(IllegalArgumentException.class,
		      "au",
		      () -> {repository.getArtifactsWithPrefix(COLL1, null, PREFIX1);});
    assertThrowsMatch(IllegalArgumentException.class,
		      "collection",
		      () -> {repository.getArtifactsWithPrefix(null, AUID1, PREFIX1);});

    // Non-existent collection & auid
    assertEmpty(repository.getArtifactsWithPrefix(NO_COLL, NO_AUID, PREFIX1));
    // Compare with all URLs matching prefix in each AU
    for (String coll : variantState.addedCollections()) {
      for (String auid : variantState.addedAuids()) {
	ArtifactSpec.assertArtList(repository, (variantState.orderedAllAu(coll, auid)
		       .filter(spec -> spec.getUrl().startsWith(PREFIX1))
		       .filter(distinctByKey(ArtifactSpec::artButVerKey))),
		       repository.getArtifactsWithPrefix(coll, auid, PREFIX1));
	assertEmpty(repository.getArtifactsWithPrefix(coll, auid,
						      PREFIX1 + "notpath"));
      }
    }

    // Combination of coll and au id that both exist, but have no artifacts
    // in common
    Pair<String,String> collau = collAuMismatch();
    if (collau != null) {
      assertEmpty(repository.getArtifactsWithPrefix(collau.getLeft(),
						    collau.getRight(),
						    PREFIX1));
    }
  }

  @VariantTest
  @EnumSource(StdVariants.class)
  public void testGetArtifactsAllVersions() throws IOException {
    // Illegal args
    assertThrowsMatch(IllegalArgumentException.class,
		      "Null collection id or au id",
		      () -> {repository.getArtifactsAllVersions(null, null);});
    assertThrowsMatch(IllegalArgumentException.class,
		      "au",
		      () -> {repository.getArtifactsAllVersions(COLL1, null);});
    assertThrowsMatch(IllegalArgumentException.class,
		      "collection",
		      () -> {repository.getArtifactsAllVersions(null, AUID1);});

    // Non-existent collection & auid
    assertEmpty(repository.getArtifactsAllVersions(NO_COLL, NO_AUID));

    String anyColl = null;
    String anyAuid = null;
    // Compare with all URLs all version in each AU
    for (String coll : variantState.addedCollections()) {
      anyColl = coll;
      for (String auid : variantState.addedAuids()) {
	anyAuid = auid;
	ArtifactSpec.assertArtList(repository, variantState.orderedAllAu(coll, auid),
		      repository.getArtifactsAllVersions(coll, auid));

      }
    }
    // Combination of coll and au id that both exist, but have no artifacts
    // in common
    Pair<String,String> collau = collAuMismatch();
    if (collau != null) {
      assertEmpty(repository.getArtifactsAllVersions(collau.getLeft(),
							collau.getRight()));
    }
    if (anyColl != null && anyAuid != null) {
      assertEmpty(repository.getArtifactsAllVersions(anyColl,
						     anyAuid + "_not"));
      assertEmpty(repository.getArtifactsAllVersions(anyColl + "_not",
						     anyAuid));
    }
  }

  @VariantTest
  @EnumSource(StdVariants.class)
  public void testGetArtifactsWithPrefixAllVersions() throws IOException {
    // Illegal args
    assertThrowsMatch(IllegalArgumentException.class,
		      "Null collection id, au id or prefix",
		      () -> {repository.getArtifactsWithPrefixAllVersions(null, null, null);});
    assertThrowsMatch(IllegalArgumentException.class,
		      "prefix",
		      () -> {repository.getArtifactsWithPrefixAllVersions(COLL1, AUID1, null);});
    assertThrowsMatch(IllegalArgumentException.class,
		      "au",
		      () -> {repository.getArtifactsWithPrefixAllVersions(COLL1, null, PREFIX1);});
    assertThrowsMatch(IllegalArgumentException.class,
		      "collection",
		      () -> {repository.getArtifactsWithPrefixAllVersions(null, AUID1, PREFIX1);});

    // Non-existent collection & auid
    assertEmpty(repository.getArtifactsWithPrefixAllVersions(NO_COLL, NO_AUID, PREFIX1));
    // Compare with all URLs matching prefix in each AU
    for (String coll : variantState.addedCollections()) {
      for (String auid : variantState.addedAuids()) {
	ArtifactSpec.assertArtList(repository, (variantState.orderedAllAu(coll, auid)
		       .filter(spec -> spec.getUrl().startsWith(PREFIX1))),
		       repository.getArtifactsWithPrefixAllVersions(coll, auid, PREFIX1));
	assertEmpty(repository.getArtifactsWithPrefixAllVersions(coll, auid,
								 PREFIX1 + "notpath"));
      }
    }

    // Combination of coll and au id that both exist, but have no artifacts
    // in common
    Pair<String,String> collau = collAuMismatch();
    if (collau != null) {
      assertEmpty(repository.getArtifactsWithPrefixAllVersions(collau.getLeft(),
							       collau.getRight(),
							       PREFIX1));
    }
  }

  @VariantTest
  @EnumSource(StdVariants.class)
  public void testGetArtifactsWithPrefixAllVersionsAllAus() throws IOException {
    // Illegal args
    assertThrowsMatch(IllegalArgumentException.class,
		      "Null collection id or prefix",
		      () -> {repository.getArtifactsWithPrefixAllVersionsAllAus(null, null);});
    assertThrowsMatch(IllegalArgumentException.class,
		      "prefix",
		      () -> {repository.getArtifactsWithPrefixAllVersionsAllAus(COLL1, null);});
    assertThrowsMatch(IllegalArgumentException.class,
		      "collection",
		      () -> {repository.getArtifactsWithPrefixAllVersionsAllAus(null, PREFIX1);});

    // Non-existent collection
    assertEmpty(repository.getArtifactsWithPrefixAllVersionsAllAus(NO_COLL, PREFIX1));
    // Compare with all URLs matching prefix
<<<<<<< HEAD
    for (String coll : addedCollections()) {
      ArtSpec.assertArtList(repository, (orderedAllCollAllAus(coll)
=======
    for (String coll : variantState.addedCollections()) {
      ArtifactSpec.assertArtList(repository, (variantState.orderedAllCollAllAus(coll)
>>>>>>> eb644599
		  .filter(spec -> spec.getUrl().startsWith(PREFIX1))),
		  repository.getArtifactsWithPrefixAllVersionsAllAus(coll, PREFIX1));
      assertEmpty(repository.getArtifactsWithPrefixAllVersionsAllAus(coll,
								     PREFIX1 + "notpath"));
    }
  }

  @VariantTest
  @EnumSource(StdVariants.class)
  public void testGetArtifactAllVersions() throws IOException {
    // Illegal args
    assertThrowsMatch(IllegalArgumentException.class,
		      "Null collection id, au id or url",
		      () -> {repository.getArtifactsAllVersions(null, null, null);});
    assertThrowsMatch(IllegalArgumentException.class,
		      "url",
		      () -> {repository.getArtifactsAllVersions(COLL1, AUID1, null);});
    assertThrowsMatch(IllegalArgumentException.class,
		      "au",
		      () -> {repository.getArtifactsAllVersions(COLL1, null, URL1);});
    assertThrowsMatch(IllegalArgumentException.class,
		      "coll",
		      () -> {repository.getArtifactsAllVersions(null, AUID1, URL1);});

    // Non-existent collection, auid or url
    assertEmpty(repository.getArtifactsAllVersions(NO_COLL, AUID1, URL1));
    assertEmpty(repository.getArtifactsAllVersions(COLL1, NO_AUID, URL1));
    assertEmpty(repository.getArtifactsAllVersions(COLL1, AUID1, NO_URL));

    // For each ArtButVer in the repository, enumerate all its versions and
    // compare with expected
    Stream<ArtifactSpec> s =
      variantState.committedSpecStream().filter(distinctByKey(ArtifactSpec::artButVerKey));
    for (ArtifactSpec urlSpec : (Iterable<ArtifactSpec>)s::iterator) {
      ArtifactSpec.assertArtList(repository, variantState.orderedAllCommitted()
		    .filter(spec -> spec.sameArtButVer(urlSpec)),
		    repository.getArtifactsAllVersions(urlSpec.getCollection(),
						       urlSpec.getAuid(),
						       urlSpec.getUrl()));
    }
  }

  @VariantTest
  @EnumSource(StdVariants.class)
  public void testGetArtifactAllVersionsAllAus() throws IOException {
    // Illegal args
    assertThrowsMatch(IllegalArgumentException.class,
		      "Null collection id or url",
		      () -> {repository.getArtifactsAllVersionsAllAus(null, null);});
    assertThrowsMatch(IllegalArgumentException.class,
		      "url",
		      () -> {repository.getArtifactsAllVersionsAllAus(COLL1, null);});
    assertThrowsMatch(IllegalArgumentException.class,
		      "coll",
		      () -> {repository.getArtifactsAllVersionsAllAus(null, URL1);});

    // Non-existent collection or url
    assertEmpty(repository.getArtifactsAllVersionsAllAus(NO_COLL, URL1));
    assertEmpty(repository.getArtifactsAllVersionsAllAus(COLL1, NO_URL));

    // For each ArtButVer in the repository, enumerate all its versions and
    // compare with expected
<<<<<<< HEAD
    Stream<ArtSpec> s =
      committedSpecStream().filter(distinctByKey(ArtSpec::artButVerKey));
    for (ArtSpec urlSpec : (Iterable<ArtSpec>)s::iterator) {
      ArtSpec.assertArtList(repository, orderedAllCommittedAllAus()
=======
    Stream<ArtifactSpec> s =
      variantState.committedSpecStream().filter(distinctByKey(ArtifactSpec::artButVerKey));
    for (ArtifactSpec urlSpec : (Iterable<ArtifactSpec>)s::iterator) {
      ArtifactSpec.assertArtList(repository, variantState.orderedAllCommittedAllAus()
>>>>>>> eb644599
		    .filter(spec -> spec.sameArtButVerAllAus(urlSpec)),
		    repository.getArtifactsAllVersionsAllAus(urlSpec.getCollection(),
						             urlSpec.getUrl()));
    }
  }

  @VariantTest
  @EnumSource(StdVariants.class)
  public void testGetAuIds() throws IOException {
    // Illegal args
    assertThrowsMatch(IllegalArgumentException.class,
		      "Null collection",
		      () -> {repository.getAuIds(null);});

    // Non-existent collection
    assertEmpty(repository.getAuIds(NO_COLL));

    // Compare with expected auid list for each collection
    for (String coll : variantState.addedCollections()) {
      Iterator<String> expAuids =
	variantState.orderedAllColl(coll)
	.map(ArtifactSpec::getAuid)
	.distinct()
	.iterator();
      assertEquals(IteratorUtils.toList(expAuids),
		   IteratorUtils.toList(repository.getAuIds(coll).iterator()));
    }

    // Try getAuIds() on collections that have no committed artifacts
    for (String coll : CollectionUtils.subtract(variantState.addedCollections(),
						variantState.addedCommittedCollections())) {
      assertEmpty(repository.getAuIds(coll));
    }
  }

  @VariantTest
  @EnumSource(StdVariants.class)
  public void testGetCollectionIds() throws IOException {
    Iterator<String> expColl =
      variantState.orderedAllCommitted()
      .map(ArtifactSpec::getCollection)
      .distinct()
      .iterator();
      assertEquals(IteratorUtils.toList(expColl),
		   IteratorUtils.toList(repository.getCollectionIds().iterator()));
  }

  @VariantTest
  @EnumSource(StdVariants.class)
  public void testIsArtifactCommitted() throws IOException {
    // Illegal args
    assertThrowsMatch(IllegalArgumentException.class,
		      "Null collection id or artifact id",
		      () -> {repository.isArtifactCommitted(null, null);});
    assertThrowsMatch(IllegalArgumentException.class,
		      "artifact",
		      () -> {repository.isArtifactCommitted(COLL1, null);});
    assertThrowsMatch(IllegalArgumentException.class,
		      "collection",
		      () -> {repository.isArtifactCommitted(null, ARTID1);});

    // non-existent collection, artifact id

    // XXXAPI
    assertThrowsMatch(IllegalArgumentException.class,
		      "Non-existent artifact id: " + NO_ARTID,
		      () -> {repository.isArtifactCommitted(COLL1, NO_ARTID);});
    assertThrowsMatch(IllegalArgumentException.class,
		      "Non-existent artifact id: " + ARTID1,
		      () -> {repository.isArtifactCommitted(NO_COLL, ARTID1);});

//     assertFalse(repository.isArtifactCommitted(COLL1, NO_ARTID));
//     assertFalse(repository.isArtifactCommitted(NO_COLL, ARTID1));

    for (ArtifactSpec spec : variantState.getArtifactSpecs()) {
      if (spec.isCommitted()) {
	assertTrue(repository.isArtifactCommitted(spec.getCollection(),
						  spec.getArtifactId()));
      } else {
	assertFalse(repository.isArtifactCommitted(spec.getCollection(),
						   spec.getArtifactId()));
      }
    }

  }

  // UTILITIES

<<<<<<< HEAD

  void logAdded() {
    for (ArtSpec spec : addedSpecs) {
      log.info("spec: " + spec);
    }
  }

  long expectedVersions(ArtSpec spec) {
    return addedSpecs.stream()
      .filter(s -> spec.sameArtButVer(s))
      .count();
  }

  List<String> addedAuids() {
    return addedSpecs.stream()
      .map(ArtSpec::getAuid)
      .distinct()
      .collect(Collectors.toList());
  }

  List<String> addedCommittedAuids() {
    return addedSpecs.stream()
      .filter(spec -> spec.isCommitted())
      .map(ArtSpec::getAuid)
      .distinct()
      .collect(Collectors.toList());
  }

  List<String> addedCommittedUrls() {
    return addedSpecs.stream()
      .filter(spec -> spec.isCommitted())
      .map(ArtSpec::getUrl)
      .distinct()
      .collect(Collectors.toList());
  }

  List<String> addedCollections() {
    return addedSpecs.stream()
      .map(ArtSpec::getCollection)
      .distinct()
      .collect(Collectors.toList());
  }

  List<String> addedCommittedCollections() {
    return addedSpecs.stream()
      .filter(spec -> spec.isCommitted())
      .map(ArtSpec::getCollection)
      .distinct()
      .collect(Collectors.toList());
  }

  Stream<String> collectionsOf(Stream<ArtSpec> specStream) {
    return specStream
      .map(ArtSpec::getCollection)
      .distinct();
  }

  Stream<String> auidsOf(Stream<ArtSpec> specStream, String collection) {
    return specStream
      .filter(s -> s.getCollection().equals(collection))
      .map(ArtSpec::getAuid)
      .distinct();
  }

  Stream<ArtSpec> addedSpecStream() {
    return addedSpecs.stream();
  }

  Stream<ArtSpec> committedSpecStream() {
    return addedSpecs.stream()
      .filter(spec -> spec.isCommitted());
  }

  Stream<ArtSpec> uncommittedSpecStream() {
    return addedSpecs.stream()
      .filter(spec -> !spec.isCommitted());
  }

  Stream<ArtSpec> orderedAllCommitted() {
    return committedSpecStream()
      .sorted();
  }

  Stream<ArtSpec> orderedAllCommittedAllAus() {
    return committedSpecStream()
      .sorted(BY_DATE_BY_AUID_BY_DECREASING_VERSION);
  }

  public static <T> Predicate<T>
    distinctByKey(Function<? super T,Object> keyExtractor) {
=======
  public static <T> Predicate<T> distinctByKey(Function<? super T,Object> keyExtractor) {
>>>>>>> eb644599
    Set<Object> seen = new HashSet<>();
    return t -> seen.add(keyExtractor.apply(t));
  }

<<<<<<< HEAD
  Stream<ArtSpec> orderedAllColl(String coll) {
    return committedSpecStream()
      .filter(s -> s.getCollection().equals(coll))
      .sorted();
  }

  Stream<ArtSpec> orderedAllCollAllAus(String coll) {
    return committedSpecStream()
      .filter(s -> s.getCollection().equals(coll))
      .sorted(BY_URI_BY_DATE_BY_AUID_BY_DECREASING_VERSION);
  }

  Stream<ArtSpec> orderedAllAu(String coll, String auid) {
    return committedSpecStream()
      .filter(s -> s.getCollection().equals(coll))
      .filter(s -> s.getAuid().equals(auid))
      .sorted();
  }

  Stream<ArtSpec> orderedAllUrl(String coll, String auid, String url) {
    return committedSpecStream()
      .filter(s -> s.getCollection().equals(coll))
      .filter(s -> s.getAuid().equals(auid))
      .filter(s -> s.getUrl().equals(url))
      .sorted();
  }

  ArtSpec anyCommittedSpec() {
    return committedSpecStream().findAny().orElse(null);
  }

  ArtSpec anyUncommittedSpec() {
    return uncommittedSpecStream().findAny().orElse(null);
  }

  ArtSpec anyUncommittedSpecButVer() {
    return uncommittedSpecStream()
      .filter(spec -> !highestCommittedVerSpec.containsKey(spec.artButVerKey()))
      .findAny().orElse(null);
  }


=======
>>>>>>> eb644599
  // Find a collection and an au that each have artifacts, but don't have
  // any artifacts in common
  Pair<String,String> collAuMismatch() {
    Set<Pair<String,String>> set = new HashSet<Pair<String,String>>();
    for (String coll : variantState.addedCommittedCollections()) {
      for (String auid : variantState.addedCommittedAuids()) {
	set.add(new ImmutablePair<String, String>(coll, auid));
      }
    }
    variantState.committedSpecStream()
      .forEach(spec -> {set.remove(
	  new ImmutablePair<String, String>(spec.getCollection(),
					    spec.getAuid()));});
    if (set.isEmpty()) {
      return null;
    } else {
      Pair<String,String> res = set.iterator().next();
      log.info("Found coll au mismatch: " +
	       res.getLeft() + ", " + res.getRight());
      variantState.logAdded();
      return res;
    }
  }

  Artifact getArtifact(LockssRepository repository, ArtifactSpec spec)
      throws IOException {
    log.info(String.format("getArtifact(%s, %s, %s)",
			   spec.getCollection(),
			   spec.getAuid(),
			   spec.getUrl()));
    if (spec.hasVersion()) {
      return repository.getArtifactVersion(spec.getCollection(),
					   spec.getAuid(),
					   spec.getUrl(),
					   spec.getVersion());
    } else {
      return repository.getArtifact(spec.getCollection(),
				    spec.getAuid(),
				    spec.getUrl());
    }
  }

  Artifact getArtifactVersion(LockssRepository repository, ArtifactSpec spec,
			      int ver)
      throws IOException {
    log.info(String.format("getArtifactVersion(%s, %s, %s, %d)",
			   spec.getCollection(),
			   spec.getAuid(),
			   spec.getUrl(),
			   ver));
    return repository.getArtifactVersion(spec.getCollection(),
					 spec.getAuid(),
					 spec.getUrl(),
					 ver);
  }

  Artifact addUncommitted(ArtifactSpec spec) throws IOException {
    if (!spec.hasContent()) {
      spec.generateContent();
    }
    log.info("adding: " + spec);

    ArtifactData ad = spec.getArtifactData();
    Artifact newArt = repository.addArtifact(ad);
    assertNotNull(newArt);

    try {
      spec.assertArtifact(repository, newArt);
    } catch (Exception e) {
      log.error("Caught exception adding uncommitted artifact: {}", e);
      log.error("spec = {}", spec);
      log.error("ad = {}", ad);
      log.error("newArt = {}", newArt);
      throw e;
    }
    long expVers = variantState.expectedVersions(spec);
    assertEquals(expVers + 1, (int)newArt.getVersion(),
		 "version of " + newArt);
    if (spec.getExpVer() >= 0) {
      throw new IllegalStateException("addUncommitted() must be called with unused ArtifactSpec");
    }

    String newArtId = newArt.getId();
    assertNotNull(newArtId);
    assertFalse(repository.isArtifactCommitted(spec.getCollection(),
					       newArtId));
    assertFalse(newArt.getCommitted());
    assertTrue(repository.artifactExists(spec.getCollection(), newArtId));

    Artifact oldArt = getArtifact(repository, spec);
    if (expVers == 0) {
      // this test valid only when no other versions exist ArtifactSpec
      assertNull(oldArt);
    }
    spec.setVersion(newArt.getVersion());
    spec.setArtifactId(newArtId);

    variantState.add(spec);
    // Remember the highest version of this URL we've added
    ArtifactSpec maxVerSpec = variantState.getHighestVerSpec(spec.artButVerKey());
    if (maxVerSpec == null || maxVerSpec.getVersion() < spec.getVersion()) {
      variantState.setHighestVerSpec(spec.artButVerKey(), spec);
    }
    return newArt;
  }

  Artifact commit(ArtifactSpec spec, Artifact art) throws IOException {
    String artId = art.getId();
    log.info("committing: " + art);
    Artifact commArt = null;
    try {
      commArt = repository.commitArtifact(spec.getCollection(), artId);
    } catch (Exception e) {
      log.error("Caught exception committing artifact: {}", e);
      log.error("spec = {}", spec);
      log.error("art = {}", art);
      log.error("artId = {}", artId);
      throw e;
    }
    assertNotNull(commArt);
    if (spec.getExpVer() > 0) {
      assertEquals(spec.getExpVer(), (int)commArt.getVersion());
    }
    spec.setCommitted(true);
    // Remember the highest version of this URL we've committed
    ArtifactSpec maxVerSpec = variantState.getHighestCommittedVerSpec(spec.artButVerKey());
    if (maxVerSpec == null || maxVerSpec.getVersion() < spec.getVersion()) {
      variantState.setHighestCommittedVerSpec(spec.artButVerKey(), spec);
    }
    assertTrue(repository.isArtifactCommitted(spec.getCollection(),
					      commArt.getId()));
    assertTrue(commArt.getCommitted());

    spec.assertArtifact(repository, commArt);

    Artifact newArt = getArtifact(repository, spec);
    assertNotNull(newArt);
    assertTrue(repository.isArtifactCommitted(spec.getCollection(),
					      newArt.getId()));
    assertTrue(newArt.getCommitted());
    assertTrue(repository.artifactExists(spec.getCollection(), newArt.getId()));
    return newArt;
  }

  InputStream stringInputStream(String str) {
    return IOUtils.toInputStream(str, Charset.defaultCharset());
  }

  // These should all cause addArtifact to throw NPE
  protected ArtifactData[] nullPointerArtData = {
    new ArtifactData(null, null, null),
    new ArtifactData(null, null, STATUS_LINE_OK),
    new ArtifactData(null, stringInputStream(""), null),
    new ArtifactData(null, stringInputStream(""), STATUS_LINE_OK),
    new ArtifactData(HEADERS1, null, null),
    new ArtifactData(HEADERS1, null, STATUS_LINE_OK),
    new ArtifactData(HEADERS1, stringInputStream(""), null),
  };

  // These describe artifacts that getArtifact() should never find
  protected ArtifactSpec[] neverFoundArtifactSpecs = {
    ArtifactSpec.forCollAuUrl(NO_COLL, AUID1, URL1),
    ArtifactSpec.forCollAuUrl(COLL1, NO_AUID, URL1),
    ArtifactSpec.forCollAuUrl(COLL1, AUID1, NO_URL),
  };

  /** Return list of ArtifactSpecs that shouldn't be found in the current
   * repository */
  protected List<ArtifactSpec> notFoundArtifactSpecs() {
    List<ArtifactSpec> res = new ArrayList<ArtifactSpec>();
    // Always include some that should never be found
    Collections.addAll(res, neverFoundArtifactSpecs);

    // Include an uncommitted artifact, if any
    ArtifactSpec uncSpec = variantState.anyUncommittedSpecButVer();
    if (uncSpec != null) {
      log.info("adding an uncommitted spec: " + uncSpec);
      res.add(uncSpec);
    }

    // If there's at least one committed artifact ...
    ArtifactSpec commSpec = variantState.anyCommittedSpec();
    if (commSpec != null) {
      // include variants of it with non-existent collection, au, etc.
      res.add(commSpec.copy().setCollection("NO_" + commSpec.getCollection()));
      res.add(commSpec.copy().setAuid("NO_" + commSpec.getAuid()));
      res.add(commSpec.copy().setUrl("NO_" + commSpec.getUrl()));

      // and with existing but different collection, au
      diff_coll:
      for (ArtifactSpec auUrl : variantState.committedSpecStream()
	     .filter(distinctByKey(s -> s.getUrl() + "|" + s.getAuid()))
	     .collect(Collectors.toList())) {
	for (String coll : variantState.addedCommittedCollections()) {
	  ArtifactSpec a = auUrl.copy().setCollection(coll);
	  if (!variantState.hasHighestCommittedVerSpec(a.artButVerKey())) {
	    res.add(a);
	    break diff_coll;
	  }
	}
      }
      diff_au:
      for (ArtifactSpec auUrl : variantState.committedSpecStream()
	     .filter(distinctByKey(s -> s.getUrl() + "|" + s.getCollection()))
	     .collect(Collectors.toList())) {
	for (String auid : variantState.addedCommittedAuids()) {
	  ArtifactSpec a = auUrl.copy().setAuid(auid);
	  if (!variantState.hasHighestCommittedVerSpec(a.artButVerKey())) {
	    res.add(a);
	    break diff_au;
	  }
	}
      }
      diff_url:
      for (ArtifactSpec auUrl : variantState.committedSpecStream()
	     .filter(distinctByKey(s -> s.getAuid() + "|" + s.getCollection()))
	     .collect(Collectors.toList())) {
	for (String url : variantState.addedCommittedUrls()) {
	  ArtifactSpec a = auUrl.copy().setUrl(url);
	  if (!variantState.hasHighestCommittedVerSpec(a.artButVerKey())) {
	    res.add(a);
	    break diff_url;
	  }
	}
      }

      // and with correct coll, au, url but non-existent version
      res.add(commSpec.copy().setVersion(0));
      res.add(commSpec.copy().setVersion(1000));
    }

    return res;
  }
<<<<<<< HEAD

  InputStream stringInputStream(String str) {
    return IOUtils.toInputStream(str, Charset.defaultCharset());
  }


  // NOTE: this class is used by TestRestLockssRepository in the
  // laaws-repository-service project

  /** All the info needed to create and store an Artifact, or to compare
   * with a retrieved Artifact */
  public static class ArtSpec implements Comparable<Object> {
    // Identifying fields used in lookups
    String coll = COLL1;
    String auid = AUID1;
    String url;
    int fixedVer = -1;

    // used for creation and comparison of actual with expected
    boolean toCommit = false;
    StatusLine statLine = STATUS_LINE_OK;
    Map<String,String> headers = RepoUtil.mapFromHttpHeaders(HEADERS1);
    String content;
    InputStream iStream;

    // expected values
    long len = -1;
    int expVer = -1;
    String contentDigest;
    String storageUrl;
    long collectionDate = -1;

    // state
    boolean isCommitted = false;
    String artId;
    
    public ArtSpec copy() {
      return ArtSpec.forCollAuUrl(coll, auid, url)
	.setStatusLine(getStatusLine())
	.setHeaders(new HashMap<String,String>(getHeaders()))
	.setContent(getContent())
	.setContentLength(len)
	.setCollectionDate(collectionDate);
    }

    public static ArtSpec forCollAuUrl(String coll, String auid, String url) {
      return new ArtSpec()
	.setCollection(coll)
	.setAuid(auid)
	.setUrl(url);
    }

    public static ArtSpec forCollAuUrlVer(String coll, String auid,
				   String url, int version) {
      return ArtSpec.forCollAuUrl(coll, auid, url).setVersion(version);
    }

    public ArtSpec setUrl(String url) {
      this.url = url;
      return this;
    }
    
    public ArtSpec setExpVer(int ver) {
      this.expVer = ver;
      return this;
    }
    
    public ArtSpec setCollection(String coll) {
      this.coll = coll;
      return this;
    }
    
    public ArtSpec setAuid(String auid) {
      this.auid = auid;
      return this;
    }
    
    public ArtSpec setContent(String content) {
      this.content = content;
      return this;
    }
    
    public ArtSpec setVersion(int version) {
      this.fixedVer = version;
      return this;
    }
    
    public ArtSpec setArtifactId(String id) {
      this.artId = id;
      return this;
    }
    
    public ArtSpec setContentLength(long len) {
      this.len = len;
      return this;
    }

    public ArtSpec setContentDigest(String contentDigest) {
      this.contentDigest = contentDigest;
      return this;
    }

    public ArtSpec setStorageUrl(String storageUrl) {
      this.storageUrl = storageUrl;
      return this;
    }

    public ArtSpec setHeaders(Map<String,String> headers) {
      this.headers = headers;
      return this;
    }

    public ArtSpec setStatusLine(StatusLine statLine) {
      this.statLine = statLine;
      return this;
    }

    public ArtSpec setCollectionDate(long collectionDate) {
      this.collectionDate = collectionDate;
      return this;
    }

    public ArtSpec toCommit(boolean toCommit) {
      this.toCommit = toCommit;
      return this;
    }

    public boolean isToCommit() {
      return toCommit;
    }

    public ArtSpec setCommitted(boolean committed) {
      this.isCommitted = committed;
      return this;
    }

    public boolean isCommitted() {
      return isCommitted;
    }

    public String getUrl() {
      return url;
    }
    
    public String getCollection() {
      return coll;
    }
    
    public String getAuid() {
      return auid;
    }
    
    public int getVersion() {
      return fixedVer;
    }
    
    public boolean hasVersion() {
      return fixedVer >= 0;
    }
    
    public int getExpVer() {
      return expVer;
    }
    
    public String getArtifactId() {
      return artId;
    }
    
    public boolean hasContent() {
      return content != null || iStream != null;
    }

    public ArtSpec generateContent() {
      if (len >= 0) {
	if (len > Integer.MAX_VALUE) {
	  throw new IllegalArgumentException("Refusing to generate content > 2GB: "
					     + len);
	}
	setContent(RandomStringUtils.randomAlphabetic((int)len));
      } else {
	setContent(RandomStringUtils.randomAlphabetic(0, MAX_RANDOM_FILE));
      }
      log.info("gen content");
      return this;
    }

    public String getContent() {
      return content;
    }
    
    public long getContentLength() {
      if (len >= 0) {
	return len;
      } else if (content != null) {
	return content.length();
      } else {
	throw new IllegalStateException("getContentLen() called when length unknown");
      }
    }
    
    public String getContentDigest() {
      log.trace("content = " + content);
      // Check whether content has been defined.
      if (content != null) {
	// Yes: Check whether the content digest needs to be computed.
	if (contentDigest == null) {
	  // Yes: Compute it.
	  String algorithmName = ArtifactData.DEFAULT_DIGEST_ALGORITHM;

	  try {
	    MessageDigest digest = MessageDigest.getInstance(algorithmName);
	    contentDigest = String.format("%s:%s", digest.getAlgorithm(),
		new String(Hex.encodeHex(
		    digest.digest(content.getBytes(StandardCharsets.UTF_8)))));
	  } catch (NoSuchAlgorithmException nsae) {
	    String errMsg = String.format("Unknown digest algorithm: %s; "
		+ "could not instantiate a MessageDigest", algorithmName);
	    log.error(errMsg);
	    throw new RuntimeException(errMsg);
	  }
	}

	log.trace("contentDigest = " + contentDigest);
	return contentDigest;
      } else {
	// No: Report the problem.
	throw new IllegalStateException(
	    "getContentDigest() called when content unknown");
      }
    }
    
    public String getStorageUrl() {
      return storageUrl;
    }

    public Map<String,String> getHeaders() {
      return headers;
    }

    public String getHeadersAsText() {
      StringBuilder sb = new StringBuilder();

      for (Map.Entry<String, String> entry : headers.entrySet()) {
	sb.append(entry.getKey()).append(": ").append(entry.getValue())
	.append("\n");
      }

      return sb.toString();
    }

    public StatusLine getStatusLine() {
      return statLine;
    }

    public long getCollectionDate() {
      if (collectionDate >= 0) {
	return collectionDate;
      } else if (getArtifactData() != null) {
	return getArtifactData().getCollectionDate();
      } else {
	throw new IllegalStateException("getCollectionDate() called when collection date unknown");
      }
    }

    public HttpHeaders getMetdata() {
      return RepoUtil.httpHeadersFromMap(headers);
    }

    public ArtifactIdentifier getArtifactIdentifier() {
      return new ArtifactIdentifier(coll, auid, url, -1);
    }

    public ArtifactData getArtifactData() {
      return new ArtifactData(getArtifactIdentifier(), getMetdata(),
			      getInputStream(), getStatusLine());
    }

    public InputStream getInputStream() {
      if (content != null) {
	return IOUtils.toInputStream(content, Charset.defaultCharset());
      }
      return null;
    }

    /** Order agrees with repository enumeration order: collection, auid,
     * url, version high-to-low */
    public int compareTo(Object o) {
      ArtSpec s = (ArtSpec)o;
      return new CompareToBuilder()
	.append(this.getCollection(), s.getCollection())
	.append(this.getAuid(), s.getAuid())
	.append(this.getUrl(), s.getUrl())
	.append(s.getVersion(), this.getVersion())
	.toComparison();
    }

    /** Return a key that's unique to the collection,au,url */
    public String artButVerKey() {
      return getCollection() + "|" + getAuid() + "|" + getUrl();
    }

    /** true if other refers to an artifact with the same collection, auid
     * and url, independent of version. */
    public boolean sameArtButVer(ArtSpec other) {
      return artButVerKey().equals(other.artButVerKey());
    }

    /** Return a key that's unique to the collection,url */
    public String artButVerKeyAllAus() {
      return getCollection() + "|" + getUrl();
    }

    /** true if other refers to an artifact with the same collection
     * and url, independent of AU and version. */
    public boolean sameArtButVerAllAus(ArtSpec other) {
      return artButVerKeyAllAus().equals(other.artButVerKeyAllAus());
    }

    /** Assert that the Artifact matches this ArtSpec */
    public void assertData(LockssRepository repository, Artifact art)
	throws IOException {
      try {
	Assertions.assertNotNull(art, "Comparing with " + this);
	Assertions.assertEquals(getCollection(), art.getCollection());
	Assertions.assertEquals(getAuid(), art.getAuid());
	Assertions.assertEquals(getUrl(), art.getUri());
	if (getExpVer() >= 0) {
	  Assertions.assertEquals(getExpVer(), (int)art.getVersion());
	}
	Assertions.assertEquals(getContentLength(), art.getContentLength());
	Assertions.assertEquals(getContentDigest(), art.getContentDigest());

	if (getStorageUrl() != null) {
	  Assertions.assertEquals(getStorageUrl(), art.getStorageUrl());
	}

	Assertions.assertEquals(getCollectionDate(), art.getCollectionDate());

	ArtifactData ad = repository.getArtifactData(art);
	Assertions.assertEquals(art.getIdentifier(), ad.getIdentifier());
	Assertions.assertEquals(getContentLength(), ad.getContentLength());
	Assertions.assertEquals(getContentDigest(), ad.getContentDigest());
	assertData(repository, ad);

	ArtifactData ad2 = repository.getArtifactData(getCollection(),
  						  art.getId());
	Assertions.assertEquals(getContentLength(), ad2.getContentLength());
	Assertions.assertEquals(getContentDigest(), ad2.getContentDigest());
	assertData(repository, ad2);
      } catch (Exception e) {
	log.error("Caught exception asserting artifact: {}", e);
	log.error("art = {}", art);
	log.error("spec = {}", this);
	throw e;
      }
    }

    public void assertEquals(StatusLine exp, StatusLine line) {
      Assertions.assertEquals(exp.toString(), line.toString());
    }

    /** Assert that the ArtifactData matches the ArtSpec */
    public void assertData(LockssRepository repository, ArtifactData ad)
	throws IOException {
      Assertions.assertNotNull(ad, "Didn't find ArticleData for: " + this);
      assertEquals(getStatusLine(), ad.getHttpStatus());
      Assertions.assertEquals(getContentLength(), ad.getContentLength());
      Assertions.assertEquals(getContentDigest(), ad.getContentDigest());

      if (getStorageUrl() != null) {
	Assertions.assertEquals(getStorageUrl(), ad.getStorageUrl());
      }

      new LockssTestCase5().assertSameBytes(getInputStream(),
	  ad.getInputStream(), getContentLength());
      Assertions.assertEquals(getHeaders(),
  		 RepoUtil.mapFromHttpHeaders(ad.getMetadata()));
    }

    /** Assert that the sequence of Artifacts matches the stream of ArtSpecs */
    public static void assertArtList(LockssRepository repository,
	Stream<ArtSpec> expSpecs, Iterable<Artifact> arts) throws IOException {
      Iterator<ArtSpec> specIter = expSpecs.iterator();
      Iterator<Artifact> artIter = arts.iterator();
      while (specIter.hasNext() && artIter.hasNext()) {
        ArtSpec spec = specIter.next();
        Artifact art = artIter.next();
        spec.assertData(repository, art);
      }
      Assertions.assertFalse(specIter.hasNext());
      Assertions.assertFalse(artIter.hasNext());
    }

    public String toString() {
      StringBuilder sb = new StringBuilder();
      sb.append(String.format("[ArtSpec: (%s,%s,%s,%d)", url, coll, auid, fixedVer));
      if (isCommitted()) {
	sb.append("C");
      }
      if (hasContent()) {
	sb.append(String.format(", len: %s", getContentLength()));
// 	sb.append(String.format(", len: %s, content: %.30s",
// 				getContentLength(), getContent()));
      }
      sb.append("]");
      return sb.toString();
    }
  }

=======
>>>>>>> eb644599
}<|MERGE_RESOLUTION|>--- conflicted
+++ resolved
@@ -47,7 +47,6 @@
 import org.junit.jupiter.params.provider.EnumSource;
 import org.lockss.laaws.rs.model.*;
 import org.lockss.log.L4JLogger;
-import org.lockss.util.PreOrderComparator;
 import org.lockss.util.test.*;
 import org.lockss.util.time.TimeBase;
 import org.springframework.http.HttpHeaders;
@@ -121,18 +120,6 @@
   protected static String[] COLLS = {COLL1, COLL2, "Coll2"};
   protected static String[] AUIDS = {AUID1, AUID2, "Auid2"};
   protected static String[] URLS = {URL1, URL2, URL2.toUpperCase()};
-
-  // Comparators across AUs.
-  protected static final Comparator<ArtSpec> BY_DATE_BY_AUID_BY_DECREASING_VERSION =
-      Comparator.comparing(ArtSpec::getCollectionDate)
-                .thenComparing(ArtSpec::getAuid)
-                .thenComparing(Comparator.comparingInt(ArtSpec::getVersion).reversed());
-
-  protected static final Comparator<ArtSpec> BY_URI_BY_DATE_BY_AUID_BY_DECREASING_VERSION =
-      Comparator.comparing(ArtSpec::getUrl, PreOrderComparator.INSTANCE)
-                .thenComparing(ArtSpec::getCollectionDate)
-                .thenComparing(ArtSpec::getAuid)
-                .thenComparing(Comparator.comparingInt(ArtSpec::getVersion).reversed());
 
   // Definition of variants to run
   protected enum StdVariants {
@@ -848,13 +835,8 @@
     // Non-existent collection
     assertEmpty(repository.getArtifactsWithPrefixAllVersionsAllAus(NO_COLL, PREFIX1));
     // Compare with all URLs matching prefix
-<<<<<<< HEAD
-    for (String coll : addedCollections()) {
-      ArtSpec.assertArtList(repository, (orderedAllCollAllAus(coll)
-=======
     for (String coll : variantState.addedCollections()) {
       ArtifactSpec.assertArtList(repository, (variantState.orderedAllCollAllAus(coll)
->>>>>>> eb644599
 		  .filter(spec -> spec.getUrl().startsWith(PREFIX1))),
 		  repository.getArtifactsWithPrefixAllVersionsAllAus(coll, PREFIX1));
       assertEmpty(repository.getArtifactsWithPrefixAllVersionsAllAus(coll,
@@ -917,17 +899,10 @@
 
     // For each ArtButVer in the repository, enumerate all its versions and
     // compare with expected
-<<<<<<< HEAD
-    Stream<ArtSpec> s =
-      committedSpecStream().filter(distinctByKey(ArtSpec::artButVerKey));
-    for (ArtSpec urlSpec : (Iterable<ArtSpec>)s::iterator) {
-      ArtSpec.assertArtList(repository, orderedAllCommittedAllAus()
-=======
     Stream<ArtifactSpec> s =
       variantState.committedSpecStream().filter(distinctByKey(ArtifactSpec::artButVerKey));
     for (ArtifactSpec urlSpec : (Iterable<ArtifactSpec>)s::iterator) {
       ArtifactSpec.assertArtList(repository, variantState.orderedAllCommittedAllAus()
->>>>>>> eb644599
 		    .filter(spec -> spec.sameArtButVerAllAus(urlSpec)),
 		    repository.getArtifactsAllVersionsAllAus(urlSpec.getCollection(),
 						             urlSpec.getUrl()));
@@ -1016,149 +991,11 @@
 
   // UTILITIES
 
-<<<<<<< HEAD
-
-  void logAdded() {
-    for (ArtSpec spec : addedSpecs) {
-      log.info("spec: " + spec);
-    }
-  }
-
-  long expectedVersions(ArtSpec spec) {
-    return addedSpecs.stream()
-      .filter(s -> spec.sameArtButVer(s))
-      .count();
-  }
-
-  List<String> addedAuids() {
-    return addedSpecs.stream()
-      .map(ArtSpec::getAuid)
-      .distinct()
-      .collect(Collectors.toList());
-  }
-
-  List<String> addedCommittedAuids() {
-    return addedSpecs.stream()
-      .filter(spec -> spec.isCommitted())
-      .map(ArtSpec::getAuid)
-      .distinct()
-      .collect(Collectors.toList());
-  }
-
-  List<String> addedCommittedUrls() {
-    return addedSpecs.stream()
-      .filter(spec -> spec.isCommitted())
-      .map(ArtSpec::getUrl)
-      .distinct()
-      .collect(Collectors.toList());
-  }
-
-  List<String> addedCollections() {
-    return addedSpecs.stream()
-      .map(ArtSpec::getCollection)
-      .distinct()
-      .collect(Collectors.toList());
-  }
-
-  List<String> addedCommittedCollections() {
-    return addedSpecs.stream()
-      .filter(spec -> spec.isCommitted())
-      .map(ArtSpec::getCollection)
-      .distinct()
-      .collect(Collectors.toList());
-  }
-
-  Stream<String> collectionsOf(Stream<ArtSpec> specStream) {
-    return specStream
-      .map(ArtSpec::getCollection)
-      .distinct();
-  }
-
-  Stream<String> auidsOf(Stream<ArtSpec> specStream, String collection) {
-    return specStream
-      .filter(s -> s.getCollection().equals(collection))
-      .map(ArtSpec::getAuid)
-      .distinct();
-  }
-
-  Stream<ArtSpec> addedSpecStream() {
-    return addedSpecs.stream();
-  }
-
-  Stream<ArtSpec> committedSpecStream() {
-    return addedSpecs.stream()
-      .filter(spec -> spec.isCommitted());
-  }
-
-  Stream<ArtSpec> uncommittedSpecStream() {
-    return addedSpecs.stream()
-      .filter(spec -> !spec.isCommitted());
-  }
-
-  Stream<ArtSpec> orderedAllCommitted() {
-    return committedSpecStream()
-      .sorted();
-  }
-
-  Stream<ArtSpec> orderedAllCommittedAllAus() {
-    return committedSpecStream()
-      .sorted(BY_DATE_BY_AUID_BY_DECREASING_VERSION);
-  }
-
-  public static <T> Predicate<T>
-    distinctByKey(Function<? super T,Object> keyExtractor) {
-=======
   public static <T> Predicate<T> distinctByKey(Function<? super T,Object> keyExtractor) {
->>>>>>> eb644599
     Set<Object> seen = new HashSet<>();
     return t -> seen.add(keyExtractor.apply(t));
   }
 
-<<<<<<< HEAD
-  Stream<ArtSpec> orderedAllColl(String coll) {
-    return committedSpecStream()
-      .filter(s -> s.getCollection().equals(coll))
-      .sorted();
-  }
-
-  Stream<ArtSpec> orderedAllCollAllAus(String coll) {
-    return committedSpecStream()
-      .filter(s -> s.getCollection().equals(coll))
-      .sorted(BY_URI_BY_DATE_BY_AUID_BY_DECREASING_VERSION);
-  }
-
-  Stream<ArtSpec> orderedAllAu(String coll, String auid) {
-    return committedSpecStream()
-      .filter(s -> s.getCollection().equals(coll))
-      .filter(s -> s.getAuid().equals(auid))
-      .sorted();
-  }
-
-  Stream<ArtSpec> orderedAllUrl(String coll, String auid, String url) {
-    return committedSpecStream()
-      .filter(s -> s.getCollection().equals(coll))
-      .filter(s -> s.getAuid().equals(auid))
-      .filter(s -> s.getUrl().equals(url))
-      .sorted();
-  }
-
-  ArtSpec anyCommittedSpec() {
-    return committedSpecStream().findAny().orElse(null);
-  }
-
-  ArtSpec anyUncommittedSpec() {
-    return uncommittedSpecStream().findAny().orElse(null);
-  }
-
-  ArtSpec anyUncommittedSpecButVer() {
-    return uncommittedSpecStream()
-      .filter(spec -> !highestCommittedVerSpec.containsKey(spec.artButVerKey()))
-      .findAny().orElse(null);
-  }
-
-
-=======
->>>>>>> eb644599
   // Find a collection and an au that each have artifacts, but don't have
   // any artifacts in common
   Pair<String,String> collAuMismatch() {
@@ -1392,416 +1229,4 @@
 
     return res;
   }
-<<<<<<< HEAD
-
-  InputStream stringInputStream(String str) {
-    return IOUtils.toInputStream(str, Charset.defaultCharset());
-  }
-
-
-  // NOTE: this class is used by TestRestLockssRepository in the
-  // laaws-repository-service project
-
-  /** All the info needed to create and store an Artifact, or to compare
-   * with a retrieved Artifact */
-  public static class ArtSpec implements Comparable<Object> {
-    // Identifying fields used in lookups
-    String coll = COLL1;
-    String auid = AUID1;
-    String url;
-    int fixedVer = -1;
-
-    // used for creation and comparison of actual with expected
-    boolean toCommit = false;
-    StatusLine statLine = STATUS_LINE_OK;
-    Map<String,String> headers = RepoUtil.mapFromHttpHeaders(HEADERS1);
-    String content;
-    InputStream iStream;
-
-    // expected values
-    long len = -1;
-    int expVer = -1;
-    String contentDigest;
-    String storageUrl;
-    long collectionDate = -1;
-
-    // state
-    boolean isCommitted = false;
-    String artId;
-    
-    public ArtSpec copy() {
-      return ArtSpec.forCollAuUrl(coll, auid, url)
-	.setStatusLine(getStatusLine())
-	.setHeaders(new HashMap<String,String>(getHeaders()))
-	.setContent(getContent())
-	.setContentLength(len)
-	.setCollectionDate(collectionDate);
-    }
-
-    public static ArtSpec forCollAuUrl(String coll, String auid, String url) {
-      return new ArtSpec()
-	.setCollection(coll)
-	.setAuid(auid)
-	.setUrl(url);
-    }
-
-    public static ArtSpec forCollAuUrlVer(String coll, String auid,
-				   String url, int version) {
-      return ArtSpec.forCollAuUrl(coll, auid, url).setVersion(version);
-    }
-
-    public ArtSpec setUrl(String url) {
-      this.url = url;
-      return this;
-    }
-    
-    public ArtSpec setExpVer(int ver) {
-      this.expVer = ver;
-      return this;
-    }
-    
-    public ArtSpec setCollection(String coll) {
-      this.coll = coll;
-      return this;
-    }
-    
-    public ArtSpec setAuid(String auid) {
-      this.auid = auid;
-      return this;
-    }
-    
-    public ArtSpec setContent(String content) {
-      this.content = content;
-      return this;
-    }
-    
-    public ArtSpec setVersion(int version) {
-      this.fixedVer = version;
-      return this;
-    }
-    
-    public ArtSpec setArtifactId(String id) {
-      this.artId = id;
-      return this;
-    }
-    
-    public ArtSpec setContentLength(long len) {
-      this.len = len;
-      return this;
-    }
-
-    public ArtSpec setContentDigest(String contentDigest) {
-      this.contentDigest = contentDigest;
-      return this;
-    }
-
-    public ArtSpec setStorageUrl(String storageUrl) {
-      this.storageUrl = storageUrl;
-      return this;
-    }
-
-    public ArtSpec setHeaders(Map<String,String> headers) {
-      this.headers = headers;
-      return this;
-    }
-
-    public ArtSpec setStatusLine(StatusLine statLine) {
-      this.statLine = statLine;
-      return this;
-    }
-
-    public ArtSpec setCollectionDate(long collectionDate) {
-      this.collectionDate = collectionDate;
-      return this;
-    }
-
-    public ArtSpec toCommit(boolean toCommit) {
-      this.toCommit = toCommit;
-      return this;
-    }
-
-    public boolean isToCommit() {
-      return toCommit;
-    }
-
-    public ArtSpec setCommitted(boolean committed) {
-      this.isCommitted = committed;
-      return this;
-    }
-
-    public boolean isCommitted() {
-      return isCommitted;
-    }
-
-    public String getUrl() {
-      return url;
-    }
-    
-    public String getCollection() {
-      return coll;
-    }
-    
-    public String getAuid() {
-      return auid;
-    }
-    
-    public int getVersion() {
-      return fixedVer;
-    }
-    
-    public boolean hasVersion() {
-      return fixedVer >= 0;
-    }
-    
-    public int getExpVer() {
-      return expVer;
-    }
-    
-    public String getArtifactId() {
-      return artId;
-    }
-    
-    public boolean hasContent() {
-      return content != null || iStream != null;
-    }
-
-    public ArtSpec generateContent() {
-      if (len >= 0) {
-	if (len > Integer.MAX_VALUE) {
-	  throw new IllegalArgumentException("Refusing to generate content > 2GB: "
-					     + len);
-	}
-	setContent(RandomStringUtils.randomAlphabetic((int)len));
-      } else {
-	setContent(RandomStringUtils.randomAlphabetic(0, MAX_RANDOM_FILE));
-      }
-      log.info("gen content");
-      return this;
-    }
-
-    public String getContent() {
-      return content;
-    }
-    
-    public long getContentLength() {
-      if (len >= 0) {
-	return len;
-      } else if (content != null) {
-	return content.length();
-      } else {
-	throw new IllegalStateException("getContentLen() called when length unknown");
-      }
-    }
-    
-    public String getContentDigest() {
-      log.trace("content = " + content);
-      // Check whether content has been defined.
-      if (content != null) {
-	// Yes: Check whether the content digest needs to be computed.
-	if (contentDigest == null) {
-	  // Yes: Compute it.
-	  String algorithmName = ArtifactData.DEFAULT_DIGEST_ALGORITHM;
-
-	  try {
-	    MessageDigest digest = MessageDigest.getInstance(algorithmName);
-	    contentDigest = String.format("%s:%s", digest.getAlgorithm(),
-		new String(Hex.encodeHex(
-		    digest.digest(content.getBytes(StandardCharsets.UTF_8)))));
-	  } catch (NoSuchAlgorithmException nsae) {
-	    String errMsg = String.format("Unknown digest algorithm: %s; "
-		+ "could not instantiate a MessageDigest", algorithmName);
-	    log.error(errMsg);
-	    throw new RuntimeException(errMsg);
-	  }
-	}
-
-	log.trace("contentDigest = " + contentDigest);
-	return contentDigest;
-      } else {
-	// No: Report the problem.
-	throw new IllegalStateException(
-	    "getContentDigest() called when content unknown");
-      }
-    }
-    
-    public String getStorageUrl() {
-      return storageUrl;
-    }
-
-    public Map<String,String> getHeaders() {
-      return headers;
-    }
-
-    public String getHeadersAsText() {
-      StringBuilder sb = new StringBuilder();
-
-      for (Map.Entry<String, String> entry : headers.entrySet()) {
-	sb.append(entry.getKey()).append(": ").append(entry.getValue())
-	.append("\n");
-      }
-
-      return sb.toString();
-    }
-
-    public StatusLine getStatusLine() {
-      return statLine;
-    }
-
-    public long getCollectionDate() {
-      if (collectionDate >= 0) {
-	return collectionDate;
-      } else if (getArtifactData() != null) {
-	return getArtifactData().getCollectionDate();
-      } else {
-	throw new IllegalStateException("getCollectionDate() called when collection date unknown");
-      }
-    }
-
-    public HttpHeaders getMetdata() {
-      return RepoUtil.httpHeadersFromMap(headers);
-    }
-
-    public ArtifactIdentifier getArtifactIdentifier() {
-      return new ArtifactIdentifier(coll, auid, url, -1);
-    }
-
-    public ArtifactData getArtifactData() {
-      return new ArtifactData(getArtifactIdentifier(), getMetdata(),
-			      getInputStream(), getStatusLine());
-    }
-
-    public InputStream getInputStream() {
-      if (content != null) {
-	return IOUtils.toInputStream(content, Charset.defaultCharset());
-      }
-      return null;
-    }
-
-    /** Order agrees with repository enumeration order: collection, auid,
-     * url, version high-to-low */
-    public int compareTo(Object o) {
-      ArtSpec s = (ArtSpec)o;
-      return new CompareToBuilder()
-	.append(this.getCollection(), s.getCollection())
-	.append(this.getAuid(), s.getAuid())
-	.append(this.getUrl(), s.getUrl())
-	.append(s.getVersion(), this.getVersion())
-	.toComparison();
-    }
-
-    /** Return a key that's unique to the collection,au,url */
-    public String artButVerKey() {
-      return getCollection() + "|" + getAuid() + "|" + getUrl();
-    }
-
-    /** true if other refers to an artifact with the same collection, auid
-     * and url, independent of version. */
-    public boolean sameArtButVer(ArtSpec other) {
-      return artButVerKey().equals(other.artButVerKey());
-    }
-
-    /** Return a key that's unique to the collection,url */
-    public String artButVerKeyAllAus() {
-      return getCollection() + "|" + getUrl();
-    }
-
-    /** true if other refers to an artifact with the same collection
-     * and url, independent of AU and version. */
-    public boolean sameArtButVerAllAus(ArtSpec other) {
-      return artButVerKeyAllAus().equals(other.artButVerKeyAllAus());
-    }
-
-    /** Assert that the Artifact matches this ArtSpec */
-    public void assertData(LockssRepository repository, Artifact art)
-	throws IOException {
-      try {
-	Assertions.assertNotNull(art, "Comparing with " + this);
-	Assertions.assertEquals(getCollection(), art.getCollection());
-	Assertions.assertEquals(getAuid(), art.getAuid());
-	Assertions.assertEquals(getUrl(), art.getUri());
-	if (getExpVer() >= 0) {
-	  Assertions.assertEquals(getExpVer(), (int)art.getVersion());
-	}
-	Assertions.assertEquals(getContentLength(), art.getContentLength());
-	Assertions.assertEquals(getContentDigest(), art.getContentDigest());
-
-	if (getStorageUrl() != null) {
-	  Assertions.assertEquals(getStorageUrl(), art.getStorageUrl());
-	}
-
-	Assertions.assertEquals(getCollectionDate(), art.getCollectionDate());
-
-	ArtifactData ad = repository.getArtifactData(art);
-	Assertions.assertEquals(art.getIdentifier(), ad.getIdentifier());
-	Assertions.assertEquals(getContentLength(), ad.getContentLength());
-	Assertions.assertEquals(getContentDigest(), ad.getContentDigest());
-	assertData(repository, ad);
-
-	ArtifactData ad2 = repository.getArtifactData(getCollection(),
-  						  art.getId());
-	Assertions.assertEquals(getContentLength(), ad2.getContentLength());
-	Assertions.assertEquals(getContentDigest(), ad2.getContentDigest());
-	assertData(repository, ad2);
-      } catch (Exception e) {
-	log.error("Caught exception asserting artifact: {}", e);
-	log.error("art = {}", art);
-	log.error("spec = {}", this);
-	throw e;
-      }
-    }
-
-    public void assertEquals(StatusLine exp, StatusLine line) {
-      Assertions.assertEquals(exp.toString(), line.toString());
-    }
-
-    /** Assert that the ArtifactData matches the ArtSpec */
-    public void assertData(LockssRepository repository, ArtifactData ad)
-	throws IOException {
-      Assertions.assertNotNull(ad, "Didn't find ArticleData for: " + this);
-      assertEquals(getStatusLine(), ad.getHttpStatus());
-      Assertions.assertEquals(getContentLength(), ad.getContentLength());
-      Assertions.assertEquals(getContentDigest(), ad.getContentDigest());
-
-      if (getStorageUrl() != null) {
-	Assertions.assertEquals(getStorageUrl(), ad.getStorageUrl());
-      }
-
-      new LockssTestCase5().assertSameBytes(getInputStream(),
-	  ad.getInputStream(), getContentLength());
-      Assertions.assertEquals(getHeaders(),
-  		 RepoUtil.mapFromHttpHeaders(ad.getMetadata()));
-    }
-
-    /** Assert that the sequence of Artifacts matches the stream of ArtSpecs */
-    public static void assertArtList(LockssRepository repository,
-	Stream<ArtSpec> expSpecs, Iterable<Artifact> arts) throws IOException {
-      Iterator<ArtSpec> specIter = expSpecs.iterator();
-      Iterator<Artifact> artIter = arts.iterator();
-      while (specIter.hasNext() && artIter.hasNext()) {
-        ArtSpec spec = specIter.next();
-        Artifact art = artIter.next();
-        spec.assertData(repository, art);
-      }
-      Assertions.assertFalse(specIter.hasNext());
-      Assertions.assertFalse(artIter.hasNext());
-    }
-
-    public String toString() {
-      StringBuilder sb = new StringBuilder();
-      sb.append(String.format("[ArtSpec: (%s,%s,%s,%d)", url, coll, auid, fixedVer));
-      if (isCommitted()) {
-	sb.append("C");
-      }
-      if (hasContent()) {
-	sb.append(String.format(", len: %s", getContentLength()));
-// 	sb.append(String.format(", len: %s, content: %.30s",
-// 				getContentLength(), getContent()));
-      }
-      sb.append("]");
-      return sb.toString();
-    }
-  }
-
-=======
->>>>>>> eb644599
 }