--- conflicted
+++ resolved
@@ -683,15 +683,9 @@
       anyColl = coll;
       for (String auid : addedAuids()) {
 	anyAuid = auid;
-<<<<<<< HEAD
 	ArtifactSpec.assertArtList(repository, (orderedAllAu(coll, auid)
 		       .filter(distinctByKey(ArtifactSpec::artButVerKey))),
-		      repository.getAllArtifacts(coll, auid));
-=======
-	ArtSpec.assertArtList(repository, (orderedAllAu(coll, auid)
-		       .filter(distinctByKey(ArtSpec::artButVerKey))),
 		      repository.getArtifacts(coll, auid));
->>>>>>> 77873403
 	
       }
     }
@@ -736,17 +730,10 @@
       for (String auid : addedAuids()) {
 	ArtifactSpec.assertArtList(repository, (orderedAllAu(coll, auid)
 		       .filter(spec -> spec.getUrl().startsWith(PREFIX1))
-<<<<<<< HEAD
 		       .filter(distinctByKey(ArtifactSpec::artButVerKey))),
-		       repository.getAllArtifactsWithPrefix(coll, auid, PREFIX1));
-	assertEmpty(repository.getAllArtifactsWithPrefix(coll, auid,
-							 PREFIX1 + "notpath"));
-=======
-		       .filter(distinctByKey(ArtSpec::artButVerKey))),
 		       repository.getArtifactsWithPrefix(coll, auid, PREFIX1));
 	assertEmpty(repository.getArtifactsWithPrefix(coll, auid,
 						      PREFIX1 + "notpath"));
->>>>>>> 77873403
       }
     }
 
@@ -784,13 +771,8 @@
       anyColl = coll;
       for (String auid : addedAuids()) {
 	anyAuid = auid;
-<<<<<<< HEAD
 	ArtifactSpec.assertArtList(repository, orderedAllAu(coll, auid),
-		      repository.getAllArtifactsAllVersions(coll, auid));
-=======
-	ArtSpec.assertArtList(repository, orderedAllAu(coll, auid),
 		      repository.getArtifactsAllVersions(coll, auid));
->>>>>>> 77873403
 	
       }
     }
