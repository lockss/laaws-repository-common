--- conflicted
+++ resolved
@@ -62,335 +62,6 @@
 
 // TODO:
 //
-<<<<<<< HEAD
-//            repo.commitArtifact("coll1", artifactId);
-//            assertFalse(repo.getAuIds("coll2").hasNext());
-//            assertTrue(repo.getAuIds("coll1").hasNext());
-//            Iterator<String> collectionIds = repo.getCollectionIds();
-//            assertEquals("coll1", collectionIds.next());
-//            assertFalse(collectionIds.hasNext());
-        } catch (IOException e) {
-            fail(String.format("Unexpected IOException thrown: %s", e));
-        }
-    }
-
-    @Test
-    public void getArtifact() throws Exception {
-            // Add the artifact and verify we get back an artifact ID
-            Artifact artifact = repository.addArtifact(artifactData1);
-
-            assertNotNull(artifact);
-            String artifactId = artifact.getId();
-            assertNotNull(artifactId);
-            assertTrue(repository.artifactExists(artifact.getCollection(), artifactId));
-
-            // Retrieve the artifact and verify we get back the same artifact
-            ArtifactData artifactData = repository.getArtifactData("coll1", artifactId);
-            assertNotNull(artifactData);
-            assertEquals(artifactId, artifactData.getIdentifier().getId());
-    }
-
-    @Test
-    public void commitArtifact() {
-        try {
-            // Attempt to commit to a null collection
-            repository.commitArtifact(null, null);
-            fail("Expected to catch IllegalArgumentException but no exception was thrown");
-        } catch (IllegalArgumentException e) {
-            // OK
-        } catch (IOException e) {
-            fail(String.format("Unexpected IOException thrown: %s", e));
-        }
-
-        try {
-            // Attempt to commit to a null collection
-            repository.commitArtifact(null, "doesntMatter");
-            fail("Expected to catch IllegalArgumentException but no exception was thrown");
-        } catch (IllegalArgumentException e) {
-            // OK
-        } catch (IOException e) {
-            fail(String.format("Unexpected IOException thrown: %s", e));
-        }
-
-        try {
-            // Attempt to commit to a null artifact id
-            repository.commitArtifact("doesntMatter", null);
-            fail("Expected to catch IllegalArgumentException but no exception was thrown");
-        } catch (IllegalArgumentException e) {
-            // OK
-        } catch (IOException e) {
-            fail(String.format("Unexpected IOException thrown: %s", e));
-        }
-
-        try {
-            // Add an artifact and verify that it is not committed
-            Artifact artifact = repository.addArtifact(artifactData1);
-            assertNotNull(artifact);
-            String artifactId = artifact.getId();
-            assertFalse(repository.isArtifactCommitted(artifact.getCollection(), artifactId));
-
-            // Commit the artifact and verify that it is committed
-            repository.commitArtifact(artifactData1.getIdentifier().getCollection(), artifactId);
-            assertTrue(repository.isArtifactCommitted(artifact.getCollection(), artifactId));
-        } catch (IOException e) {
-            fail(String.format("Unexpected IOException thrown: %s", e));
-        }
-    }
-
-    @Test
-    public void deleteArtifact() {
-        final String expectedErrMsg = "Null collection ID or artifact ID";
-
-        try {
-            repository.deleteArtifact(null, null);
-            fail("Expected to catch IllegalArgumentException but no exception was thrown");
-        } catch (IllegalArgumentException e) {
-            assertEquals(expectedErrMsg, e.getMessage());
-        } catch (IOException e) {
-            fail("Expected IllegalArgumentException but got IOException");
-        }
-
-        try {
-            repository.deleteArtifact(artifactData1.getIdentifier().getCollection(), null);
-            fail("Expected to catch IllegalArgumentException but no exception was thrown");
-        } catch (IllegalArgumentException e) {
-            assertEquals(expectedErrMsg, e.getMessage());
-        } catch (IOException e) {
-            fail("Expected IllegalArgumentException but got IOException");
-        }
-
-        Artifact artifact = null;
-
-        try {
-            // Attempt to add an artifact and verify it exists
-            artifact = repository.addArtifact(artifactData1);
-            assertNotNull(artifact);
-            assertNotNull(artifact.getId());
-            assertTrue(repository.artifactExists(artifact.getCollection(), artifact.getId()));
-        } catch (IOException e) {
-            fail("Expected IllegalArgumentException but got IOException");
-        }
-
-        try {
-            repository.deleteArtifact(null, artifact.getId());
-            fail("Expected to catch IllegalArgumentException but no exception was thrown");
-        } catch (IllegalArgumentException e) {
-            assertEquals(expectedErrMsg, e.getMessage());
-        } catch (IOException e) {
-            fail("Expected IllegalArgumentException but got IOException");
-        }
-
-        try {
-            // Delete the artifact and check that it doesn't exist
-            repository.deleteArtifact(artifact.getCollection(), artifact.getId());
-            assertFalse(repository.artifactExists(artifact.getCollection(), artifact.getId()));
-        } catch (IOException e) {
-            fail(String.format("Unexpected IOException thrown: %s", e));
-        }
-    }
-
-    @Test
-    public void artifactExists() {
-        String expectedErrMsg = "Null or empty identifier";
-
-        try {
-            // Attempt to invoke an IllegalArgumentException
-            repository.artifactExists(null, null);
-            fail("Expected to catch IllegalArgumentException but no exception was thrown");
-        } catch (IllegalArgumentException e) {
-            assertEquals(expectedErrMsg, e.getMessage());
-        } catch (IOException e) {
-            fail(String.format("Unexpected IOException thrown: %s", e));
-        }
-
-        try {
-            // Attempt to invoke an IllegalArgumentException
-            repository.artifactExists("", "");
-            fail("Expected to catch IllegalArgumentException but no exception was thrown");
-        } catch (IllegalArgumentException e) {
-            assertEquals(expectedErrMsg, e.getMessage());
-        } catch (IOException e) {
-            fail(String.format("Unexpected IOException thrown: %s", e));
-        }
-
-        try {
-            // Check for something that doesn't exist
-            assertFalse(repository.artifactExists("nonExistentCollection", "nonExistentArtifact"));
-
-            // Add an artifact and verify it exists
-            Artifact artifact = repository.addArtifact(artifactData1);
-            assertNotNull(artifact);
-            String artifactId = artifact.getId();
-            assertNotNull(artifactId);
-            assertTrue(repository.artifactExists(artifact.getCollection(), artifactId));
-        } catch (IOException e) {
-            fail(String.format("Unexpected IOException thrown: %s", e));
-        }
-    }
-
-    @Test
-    public void isArtifactCommitted() {
-        try {
-            repository.isArtifactCommitted(null, null);
-            fail("Expected to catch IllegalArgumentException but no exception was thrown");
-        } catch (IllegalArgumentException e) {
-            // OK
-        } catch (IOException e) {
-            fail(String.format("Unexpected IOException thrown: %s", e));
-        }
-
-        try {
-            repository.isArtifactCommitted("","");
-            fail("Expected to catch IllegalArgumentException but no exception was thrown");
-        } catch (IllegalArgumentException e) {
-            // OK
-        } catch (IOException e) {
-            fail(String.format("Unexpected IOException thrown: %s", e));
-        }
-
-        String artifactId = null;
-
-        try {
-            Artifact artifact = repository.addArtifact(artifactData1);
-            assertNotNull(artifact);
-            artifactId = artifact.getId();
-            assertNotNull(artifactId);
-            assertTrue(repository.artifactExists(artifact.getCollection(), artifactId));
-            assertFalse(repository.isArtifactCommitted(artifact.getCollection(), artifactId));
-
-            repository.commitArtifact(artifactData1.getIdentifier().getCollection(), artifactId);
-            assertTrue(repository.isArtifactCommitted(artifact.getCollection(), artifactId));
-        } catch (IOException e) {
-            fail(String.format("Unexpected IOException thrown: %s", e));
-        }
-    }
-
-    @Test
-    public void getCollectionIds() {
-        try {
-            // Nothing added yet
-            Iterator<String> collectionIds = repository.getCollectionIds().iterator();
-            assertNotNull(collectionIds);
-            assertFalse(collectionIds.hasNext());
-
-            // Add an artifact
-            Artifact artifact = repository.addArtifact(artifactData1);
-            assertNotNull(artifact);
-            String artifactId = artifact.getId();
-            assertNotNull(artifactId);
-            assertTrue(repository.artifactExists(artifact.getCollection(), artifactId));
-
-            // ArtifactData is uncommitted so getCollectionIds() should return nothing
-            collectionIds = repository.getCollectionIds().iterator();
-            assertNotNull(collectionIds);
-            assertFalse(repository.getCollectionIds().iterator().hasNext());
-
-            // Commit artifact and check again
-            repository.commitArtifact(artifactData1.getIdentifier().getCollection(), artifactId);
-            assertTrue(repository.isArtifactCommitted(artifact.getCollection(), artifactId));
-            assertTrue(repository.getCollectionIds().iterator().hasNext());
-        } catch (IOException e) {
-            fail(String.format("Unexpected IOException thrown: %s", e));
-        }
-    }
-
-    @Test
-    public void getAuIds() {
-        try {
-            Iterator<String> auids = repository.getAuIds(null).iterator();
-            assertNotNull(auids);
-            assertFalse(auids.hasNext());
-
-            Artifact artifact = repository.addArtifact(artifactData1);
-            assertNotNull(artifact);
-            String artifactId = artifact.getId();
-            assertNotNull(artifactId);
-            assertTrue(repository.artifactExists(artifact.getCollection(), artifactId));
-            assertFalse(repository.isArtifactCommitted(artifact.getCollection(), artifactId));
-
-            auids = repository.getAuIds(artifactData1.getIdentifier().getCollection()).iterator();
-            assertNotNull(auids);
-            assertFalse(auids.hasNext());
-
-            repository.commitArtifact(artifactData1.getIdentifier().getCollection(), artifactId);
-
-            auids = repository.getAuIds(artifactData1.getIdentifier().getCollection()).iterator();
-            assertNotNull(auids);
-            assertTrue(auids.hasNext());
-        } catch (IOException e) {
-            fail(String.format("Unexpected IOException thrown: %s", e));
-        }
-    }
-
-    @Test
-    public void getArtifactsInAU() throws IOException {
-        Iterator<Artifact> result = null;
-
-        assertFalse(repository.getAllArtifactsAllVersions(null, null).iterator().hasNext());
-        assertFalse(repository.getAllArtifactsAllVersions(null, "unknown").iterator().hasNext());
-        assertFalse(repository.getAllArtifactsAllVersions("unknown", null).iterator().hasNext());
-        assertFalse(repository.getAllArtifactsAllVersions("unknown", "unknown").iterator().hasNext());
-
-        Artifact addedArtifact = repository.addArtifact(artifactData1);
-        assertNotNull(addedArtifact);
-        assertNotNull(repository.addArtifact(artifactData2));
-
-        assertFalse(repository.getAllArtifactsAllVersions(aid1.getCollection(), aid1.getAuid()).iterator().hasNext());
-
-        repository.commitArtifact(aid1.getCollection(), addedArtifact.getId());
-
-        result = repository.getAllArtifactsAllVersions(aid1.getCollection(), aid1.getAuid()).iterator();
-        assertNotNull(result);
-        assertTrue(result.hasNext());
-
-        Artifact indexData = result.next();
-        assertNotNull(indexData);
-        assertFalse(result.hasNext());
-        assertNotEquals(aid1.getId(), indexData.getIdentifier().getId());
-    }
-
-    @Test
-    public void getArtifactsInAUWithURL() throws IOException {
-        assertNotNull(repository.addArtifact(artifactData1));
-        assertNotNull(repository.addArtifact(artifactData2));
-        assertNotNull(repository.addArtifact(artifactData3));
-
-        Iterator<Artifact> result = null;
-
-//            repo.commitArtifact(aid1.getCollection(), aid1.getId());
-
-        assertFalse(repository.getAllArtifactsWithPrefixAllVersions(null, null, null).iterator().hasNext());
-        assertFalse(repository.getAllArtifactsWithPrefixAllVersions(aid1.getCollection(), null, null).iterator().hasNext());
-        assertFalse(repository.getAllArtifactsWithPrefixAllVersions(null, aid1.getAuid(), null).iterator().hasNext());
-        assertFalse(repository.getAllArtifactsWithPrefixAllVersions(null, null, "url").iterator().hasNext());
-        assertFalse(repository.getAllArtifactsWithPrefixAllVersions(aid1.getCollection(), aid1.getAuid(), null).iterator().hasNext());
-        assertFalse(repository.getAllArtifactsWithPrefixAllVersions(aid1.getCollection(), null,  "url").iterator().hasNext());
-        assertFalse(repository.getAllArtifactsWithPrefixAllVersions(null, aid1.getAuid(),  "url").iterator().hasNext());
-        assertFalse(repository.getAllArtifactsWithPrefixAllVersions(aid1.getCollection(), aid1.getAuid(),  "url").iterator().hasNext());
-
-        Artifact addedArtifact = repository.addArtifact(artifactData1);
-        assertNotNull(addedArtifact);
-        assertNotNull(repository.addArtifact(artifactData2));
-        assertNotNull(repository.addArtifact(artifactData3));
-
-        assertFalse(repository.getAllArtifactsWithPrefixAllVersions(aid1.getCollection(), aid1.getAuid(), aid1.getUri()).iterator().hasNext());
-
-        repository.commitArtifact(aid1.getCollection(), addedArtifact.getId());
-
-        result = repository.getAllArtifactsWithPrefixAllVersions(aid1.getCollection(), aid1.getAuid(), aid1.getUri()).iterator();
-        assertNotNull(result);
-        assertTrue(result.hasNext());
-
-        Artifact indexData = result.next();
-        assertNotNull(indexData);
-        assertFalse(result.hasNext());
-        assertNotEquals(aid1.getId(), indexData.getIdentifier().getId());
-        assertEquals(aid1.getUri(), indexData.getIdentifier().getUri());
-    }
-
-    @Test
-    public void getArtifactsInAUWithURLMatch() {
-=======
 // - test default methods in LockssRepository interface
 // - multi-threaded (for local? & rest)
 // - more realistic workflows (retrievals more interleaved with stores)
@@ -407,7 +78,7 @@
   private final static Log log =
     LogFactory.getLog(AbstractLockssRepositoryTest.class);
 
-  static boolean AVOID_STREAM_CLOSED_BUG = false;
+  static boolean AVOID_STREAM_CLOSED_BUG = true;
 
   protected static int MAX_RANDOM_FILE = 50000;
   protected static int MAX_INCR_FILE = 20000;
@@ -1545,7 +1216,6 @@
 		 "version of " + newArt);
     if (spec.getExpVer() >= 0) {
       throw new IllegalStateException("addUncommitted() must be called with unused ArtSpec");
->>>>>>> 062111f0
     }
 
     String newArtId = newArt.getId();
