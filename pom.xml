--- conflicted
+++ resolved
@@ -232,7 +232,6 @@
       <artifactId>lockss-util</artifactId>
       <version>${lockss.util.version}</version>
     </dependency>
-<<<<<<< HEAD
     <!-- JMS support classes -->
     <dependency>
       <groupId>org.apache.activemq</groupId>
@@ -255,7 +254,6 @@
       <artifactId>asyncretry</artifactId>
       <version>0.0.7</version>
     </dependency>
-=======
 
     <!-- https://mvnrepository.com/artifact/org.junit.platform/junit-platform-console-standalone -->
     <dependency>
@@ -264,7 +262,6 @@
       <version>1.2.0</version>
       <scope>test</scope>
     </dependency>
->>>>>>> 062111f0
   </dependencies>
 
   <profiles>
