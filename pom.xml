--- conflicted
+++ resolved
@@ -59,10 +59,7 @@
 
   <properties>
     <skipTestJar>false</skipTestJar>
-<<<<<<< HEAD
-=======
     <hadoop.version>2.7.3</hadoop.version>
->>>>>>> 79866eed
   </properties>
 
   <dependencies>
