<?xml version="1.0" encoding="UTF-8"?>
<!--

Copyright (c) 2000-2019, Board of Trustees of Leland Stanford Jr. University
All rights reserved.

Redistribution and use in source and binary forms, with or without
modification, are permitted provided that the following conditions are met:

1. Redistributions of source code must retain the above copyright notice,
this list of conditions and the following disclaimer.

2. Redistributions in binary form must reproduce the above copyright notice,
this list of conditions and the following disclaimer in the documentation
and/or other materials provided with the distribution.

3. Neither the name of the copyright holder nor the names of its contributors
may be used to endorse or promote products derived from this software without
specific prior written permission.

THIS SOFTWARE IS PROVIDED BY THE COPYRIGHT HOLDERS AND CONTRIBUTORS "AS IS"
AND ANY EXPRESS OR IMPLIED WARRANTIES, INCLUDING, BUT NOT LIMITED TO, THE
IMPLIED WARRANTIES OF MERCHANTABILITY AND FITNESS FOR A PARTICULAR PURPOSE
ARE DISCLAIMED. IN NO EVENT SHALL THE COPYRIGHT HOLDER OR CONTRIBUTORS BE
LIABLE FOR ANY DIRECT, INDIRECT, INCIDENTAL, SPECIAL, EXEMPLARY, OR
CONSEQUENTIAL DAMAGES (INCLUDING, BUT NOT LIMITED TO, PROCUREMENT OF
SUBSTITUTE GOODS OR SERVICES; LOSS OF USE, DATA, OR PROFITS; OR BUSINESS
INTERRUPTION) HOWEVER CAUSED AND ON ANY THEORY OF LIABILITY, WHETHER IN
CONTRACT, STRICT LIABILITY, OR TORT (INCLUDING NEGLIGENCE OR OTHERWISE)
ARISING IN ANY WAY OUT OF THE USE OF THIS SOFTWARE, EVEN IF ADVISED OF THE
POSSIBILITY OF SUCH DAMAGE.

-->
<project xmlns="http://maven.apache.org/POM/4.0.0"
         xmlns:xsi="http://www.w3.org/2001/XMLSchema-instance"
         xsi:schemaLocation="http://maven.apache.org/POM/4.0.0 http://maven.apache.org/xsd/maven-4.0.0.xsd">
  <modelVersion>4.0.0</modelVersion>

  <parent>
    <groupId>org.lockss</groupId>
    <artifactId>lockss-parent-pom</artifactId>
    <version>1.10.0-SNAPSHOT</version>
    <relativePath />
  </parent>

  <groupId>org.lockss.laaws</groupId>
  <artifactId>laaws-repository-core</artifactId>
  <version>1.12.0-SNAPSHOT</version>
  <packaging>jar</packaging>
  
  <name>laaws-repository-core</name>
  <description>LOCKSS repository core infrastructure</description>

  <!-- Must be in every lockss-parent-pom descendant -->
  <scm>
    <connection>${scmConnection}</connection>
    <developerConnection>${scmDeveloperConnection}</developerConnection>
    <url>${scmUrl}</url>
  </scm>

  <properties>
<<<<<<< HEAD
    <skipTestJar>false</skipTestJar>
    <hadoop.version>2.9.2</hadoop.version>
=======
    <build.java.jarTests.skip>false</build.java.jarTests.skip>
    <version.local.spring-data-hadoop-store>2.4.0.RELEASE</version.local.spring-data-hadoop-store>
>>>>>>> bf15aba4
  </properties>

  <dependencies>
  
    <dependency>
      <groupId>org.lockss</groupId>
      <artifactId>lockss-util</artifactId>
      <version>${version.lockss.lockss-util}</version>
    </dependency>

    <dependency>
      <groupId>org.apache.hadoop</groupId>
      <artifactId>hadoop-common</artifactId>
      <version>${version.group.hadoop}</version>
      <exclusions>
	<!-- hadoop-common has a dependency on this slf4j binding, which we don't want -->
        <exclusion>
	  <groupId>org.slf4j</groupId>
          <artifactId>slf4j-log4j12</artifactId>
        </exclusion>
      </exclusions>
    </dependency>
    
    <!-- FIXME classifier:tests + type:test-jar throughout doesn't seem right -->
    
    <dependency>
      <groupId>org.apache.hadoop</groupId>
      <artifactId>hadoop-common</artifactId>
      <version>${version.group.hadoop}</version>
      <classifier>tests</classifier>
      <type>test-jar</type>
      <exclusions>
	<!-- See above -->
        <exclusion>
	  <groupId>org.slf4j</groupId>
          <artifactId>slf4j-log4j12</artifactId>
        </exclusion>
      </exclusions>
    </dependency>

    <dependency>
      <groupId>org.apache.hadoop</groupId>
      <artifactId>hadoop-hdfs</artifactId>
      <version>${version.group.hadoop}</version>
    </dependency>

    <dependency>
      <groupId>org.apache.hadoop</groupId>
      <artifactId>hadoop-hdfs</artifactId>
      <version>${version.group.hadoop}</version>
      <classifier>tests</classifier>
      <type>test-jar</type>
    </dependency>

    <dependency>
      <groupId>org.lockss</groupId>
      <artifactId>lockss-junit5-bundle</artifactId>
      <version>${version.lockss.lockss-junit5-bundle}</version>
      <type>pom</type>
      <scope>test</scope>
    </dependency>

    <dependency>
      <groupId>org.springframework</groupId>
      <artifactId>spring-webmvc</artifactId>
      <version>${version.group.spring}</version>
    </dependency>

    <dependency>
      <groupId>org.springframework</groupId>
      <artifactId>spring-test</artifactId>
<<<<<<< HEAD
      <version>${version.group.spring}</version>
=======
      <version>${version.group.spring}</version><!-- FIXME is this needed in test scope only? -->
>>>>>>> bf15aba4
    </dependency>

    <dependency>
      <groupId>io.swagger</groupId>
      <artifactId>swagger-annotations</artifactId>
      <version>1.5.10</version>
    </dependency>

    <dependency>
      <groupId>org.apache.httpcomponents</groupId>
      <artifactId>httpcore</artifactId>
      <version>${version.dependency.httpcore}</version>
    </dependency>

    <!-- 

    DEPENDENCY NOTES
    
    spring-data-hadoop-store 2.4.0.RELEASE -> hadoop-yarn-common 2.7.1 -> javax.servlet:servlet-api 2.5
    
    but a variety of Spring components, especially spring-test, need the Servlet
    API 3.0.1 or better, so if you are depending on this project from a Spring
    project, you need this exclusion:

        <exclusion>
          <groupId>javax.servlet</groupId>
          <artifactId>servlet-api</artifactId>  
        </exclusion>

    spring-data-hadoop-store 2.4.0.RELEASE -> hadoop-yarn-common 2.7.1 -> org.mortbay.jetty:jetty 6.1.26
    spring-data-hadoop-store 2.4.0.RELEASE -> hadoop-yarn-common 2.7.1 -> org.mortbay.jetty:jetty-util 6.1.26

    but lockss-core depends on an unsealed Jetty 5 to add classes to
    org.mortbay.jetty.servlet. If depending on this project from a lockss-core
    project, you need this exclusion:
    
        <exclusion>
          <groupId>org.mortbay.jetty</groupId>
          <artifactId>jetty</artifactId>  
        </exclusion>
        <exclusion>
          <groupId>org.mortbay.jetty</groupId>
          <artifactId>jetty-util</artifactId>  
        </exclusion>

    -->
    <dependency>
      <groupId>org.springframework.data</groupId>
      <artifactId>spring-data-hadoop-store</artifactId>
      <version>${version.local.spring-data-hadoop-store}</version>
    </dependency>

    <dependency>
      <groupId>com.fasterxml.jackson.datatype</groupId>
      <artifactId>jackson-datatype-joda</artifactId>
      <version>${version.dependency.jackson-datatype-joda}</version>
    </dependency>

<!--     <dependency> -->
<!--       <groupId>joda-time</groupId> -->
<!--       <artifactId>joda-time</artifactId> -->
<!--     </dependency> -->

    <!-- Bean Validation API support -->
    <dependency>
      <groupId>javax.validation</groupId>
      <artifactId>validation-api</artifactId>
      <version>1.1.0.Final</version>
      <scope>provided</scope>
    </dependency>

    <dependency>
      <groupId>org.netpreserve.commons</groupId>
      <artifactId>webarchive-commons</artifactId>
      <version>${version.dependency.webarchive-commons}</version>
      <exclusions>
        <exclusion>
          <groupId>junit</groupId>
          <artifactId>junit</artifactId>
        </exclusion>
      </exclusions>
    </dependency>
 
    <dependency>
      <groupId>org.apache.commons</groupId>
      <artifactId>commons-lang3</artifactId>
      <version>${version.dependency.commons-lang3}</version>
    </dependency>
 
    <dependency>
      <groupId>org.apache.solr</groupId>
      <artifactId>solr-solrj</artifactId>
      <version>${version.group.solr}</version>
    </dependency>

    <dependency>
      <groupId>org.apache.commons</groupId>
      <artifactId>commons-collections4</artifactId>
      <version>${version.dependency.commons-collections4}</version>
    </dependency>

    <dependency>
      <groupId>commons-io</groupId>
      <artifactId>commons-io</artifactId>
      <version>${version.dependency.commons-io}</version>
    </dependency>

    <dependency>
      <groupId>commons-codec</groupId>
      <artifactId>commons-codec</artifactId>
      <version>${version.dependency.commons-codec}</version>
    </dependency>

    <!-- JMS support classes -->
    <dependency>
      <groupId>org.apache.activemq</groupId>
      <artifactId>activemq-client</artifactId>
      <version>${version.group.activemq}</version>
    </dependency>

    <dependency>
      <groupId>org.apache.activemq</groupId>
      <artifactId>activemq-broker</artifactId>
      <version>${version.group.activemq}</version>
    </dependency>

    <dependency>
      <groupId>org.apache.activemq</groupId>
      <artifactId>activemq-kahadb-store</artifactId>
      <version>${version.group.activemq}</version>
      <scope>test</scope>
    </dependency>

    <!-- https://mvnrepository.com/artifact/org.junit.platform/junit-platform-console-standalone -->
    <!-- FIXME what is this needed for exactly? -->
    <dependency>
      <groupId>org.junit.platform</groupId>
      <artifactId>junit-platform-console-standalone</artifactId>
      <version>1.2.0</version>
      <scope>test</scope>
    </dependency>
    
  </dependencies>

  <profiles>
  
    <!-- 
    Enable this profile if using Eclipse to do development on this project
    (right-click project -> Properties -> Maven -> add lockss-eclipse to list)
    -->
    <profile>
      <id>lockss-eclipse</id>
      <dependencies>
        <dependency>
          <groupId>org.skyscreamer</groupId>
          <artifactId>jsonassert</artifactId>
          <version>1.4.0</version>
          <scope>test</scope>
          <exclusions>
            <exclusion>
              <groupId>com.vaadin.external.google</groupId>
              <artifactId>android-json</artifactId>
            </exclusion>
          </exclusions> 
        </dependency>
      </dependencies>
    </profile>
  
  </profiles>

</project><|MERGE_RESOLUTION|>--- conflicted
+++ resolved
@@ -59,13 +59,8 @@
   </scm>
 
   <properties>
-<<<<<<< HEAD
-    <skipTestJar>false</skipTestJar>
-    <hadoop.version>2.9.2</hadoop.version>
-=======
     <build.java.jarTests.skip>false</build.java.jarTests.skip>
     <version.local.spring-data-hadoop-store>2.4.0.RELEASE</version.local.spring-data-hadoop-store>
->>>>>>> bf15aba4
   </properties>
 
   <dependencies>
@@ -137,11 +132,7 @@
     <dependency>
       <groupId>org.springframework</groupId>
       <artifactId>spring-test</artifactId>
-<<<<<<< HEAD
-      <version>${version.group.spring}</version>
-=======
       <version>${version.group.spring}</version><!-- FIXME is this needed in test scope only? -->
->>>>>>> bf15aba4
     </dependency>
 
     <dependency>
